import type { Express } from "express";
import { createServer, type Server } from "http";
import { storage } from "./storage";
<<<<<<< HEAD
import { snowflakePythonService as snowflakeService } from "./services/snowflake-python";
import { dataConnectorService } from "./services/data-connector-fixed";
import { openaiService } from "./services/openai";
=======
import { snowflakeService } from "./services/snowflake";
import { pythonConnectorService } from "./services/python-connector-service";
import { openaiService } from "./services/openai";
// import { sqlRunner } from "./services/sqlRunner"; // Service removed
>>>>>>> ce43a29b
import { metricsAIService } from "./services/metrics-ai";
import { snowflakeCortexService } from "./services/snowflake-cortex";
import { snowflakeMetricsService } from "./services/snowflake-metrics";
import { snowflakeCalculatorService } from "./services/snowflake-calculator";
import { snowflakePythonService } from "./services/snowflake-python";
import { azureOpenAIService } from "./services/azure-openai";
import { spawn } from 'child_process';
import multer from 'multer';
import path from 'path';
import fs from 'fs';
import {
  insertDataSourceSchema,
  insertSqlModelSchema,
  insertKpiMetricSchema,
  insertChatMessageSchema,
  insertPipelineActivitySchema,
} from "@shared/schema";
import { z } from "zod";


// File upload configuration
const UPLOAD_FOLDER = 'uploads';
const ALLOWED_EXTENSIONS = new Set([
  'txt', 'pdf', 'png', 'jpg', 'jpeg', 'gif', 'doc', 'docx', 'xls', 'xlsx', 
  'ppt', 'pptx', 'csv', 'json', 'zip', 'py', 'js', 'html', 'css', 'c', 
  'cpp', 'h', 'java', 'rb', 'php', 'xml', 'md'
]);

// Create uploads directory if it doesn't exist
if (!fs.existsSync(UPLOAD_FOLDER)) {
  fs.mkdirSync(UPLOAD_FOLDER, { recursive: true });
}

// Multer configuration
const multerStorage = multer.diskStorage({
  destination: (req, file, cb) => {
    cb(null, UPLOAD_FOLDER);
  },
  filename: (req, file, cb) => {
    // Create unique filename with timestamp prefix
    const timestamp = Date.now();
    const originalName = file.originalname.replace(/[^a-zA-Z0-9.\-_]/g, '_');
    cb(null, `${timestamp}_${originalName}`);
  }
});

const upload = multer({
  storage: multerStorage,
  limits: {
    fileSize: 16 * 1024 * 1024, // 16MB limit
  },
  fileFilter: (req, file, cb) => {
    const ext = path.extname(file.originalname).toLowerCase().slice(1);
    if (ALLOWED_EXTENSIONS.has(ext)) {
      cb(null, true);
    } else {
      cb(new Error(`File type .${ext} not allowed`));
    }
  }
});

// File content reading helper function
const readFileContent = (filename: string): string => {
  try {
    const filePath = path.join(UPLOAD_FOLDER, filename);
    if (!fs.existsSync(filePath)) {
      return `[File ${filename} not found]`;
    }
    
    const ext = path.extname(filename).toLowerCase().slice(1);
    const textExtensions = ['txt', 'md', 'csv', 'json', 'py', 'js', 'html', 'css', 'c', 'cpp', 'h', 'xml'];
    
    if (textExtensions.includes(ext)) {
      const content = fs.readFileSync(filePath, 'utf8');
      return `\n\n--- File: ${filename} ---\n${content}\n--- End of File ---\n`;
    } else {
      return `\n\n[File attached: ${filename} (${ext.toUpperCase()} file)]`;
    }
  } catch (error) {
    console.error(`Error reading file ${filename}:`, error);
    return `[Error reading file ${filename}]`;
  }
};

// Global company storage to persist across hot reloads
const companiesArray: any[] = [
  {
    id: 1,
    name: "Demo Company", 
    slug: "demo_company",
    databaseName: "DEMO_COMPANY_DB",
    createdAt: "2024-01-15",
    userCount: 5,
    status: "active"
  },
  {
    id: 1748544793859,
    name: "MIAS_DATA",
    slug: "mias_data", 
    databaseName: "MIAS_DATA_DB",
    createdAt: "2025-05-29",
    userCount: 0,
    status: "active"
  }
];

export async function registerRoutes(app: Express): Promise<Server> {
  
  // Health check endpoint with service status
  app.get("/api/health", async (req, res) => {
    const health = {
      status: "healthy",
      timestamp: new Date().toISOString(),
      services: {
        main: "running",
        snowflake: "unknown",
        connectors: "unknown"
      }
    };

    // Check Python connector service
    try {
      const connectorHealthy = await pythonConnectorService.isServiceHealthy();
      health.services.connectors = connectorHealthy ? "running" : "offline";
    } catch (error) {
      health.services.connectors = "error";
    }

    // Check Snowflake service (if available)
    try {
      const response = await fetch("http://localhost:5001/health", { signal: AbortSignal.timeout(2000) });
      health.services.snowflake = response.ok ? "running" : "error";
    } catch (error) {
      health.services.snowflake = "offline";
    }

    res.json(health);
  });
  
  // Companies
  app.get("/api/companies", async (req, res) => {
    try {
      res.json(companiesArray.map(company => ({
        id: company.id,
        name: company.name,
        slug: company.slug,
        snowflakeDatabase: company.databaseName,
        isActive: company.status === "active"
      })));
    } catch (error) {
      res.status(500).json({ message: "Failed to get companies" });
    }
  });

  app.post("/api/companies", async (req, res) => {
    try {
      const { name, slug, snowflakeDatabase } = req.body;
      const newCompany = {
        id: Date.now(),
        name,
        slug,
        databaseName: snowflakeDatabase,
        createdAt: new Date().toISOString().split('T')[0],
        userCount: 0,
        status: "active"
      };
      companiesArray.push(newCompany);
      res.json({
        id: newCompany.id,
        name: newCompany.name,
        slug: newCompany.slug,
        snowflakeDatabase: newCompany.databaseName,
        isActive: true
      });
    } catch (error) {
      res.status(500).json({ message: "Failed to create company" });
    }
  });

  // Users
  app.get("/api/users", async (req, res) => {
    try {
      const users = await storage.getUsers();
      res.json(users);
    } catch (error) {
      res.status(500).json({ message: "Failed to get users" });
    }
  });

  app.post("/api/users", async (req, res) => {
    try {
      const { username, password, companyId, role } = req.body;
      const user = await storage.createUser({
        username,
        password,
        companyId,
        role: role || "user"
      });
      res.json(user);
    } catch (error) {
      res.status(500).json({ message: "Failed to create user" });
    }
  });
  
  // Setup Status
  app.get("/api/setup-status", async (req, res) => {
    try {
      const status = await storage.getSetupStatus();
      res.json(status);
    } catch (error) {
      res.status(500).json({ message: "Failed to get setup status" });
    }
  });

  // Data Sources
  app.get("/api/data-sources", async (req, res) => {
    try {
      const dataSources = await storage.getDataSources();
      res.json(dataSources);
    } catch (error) {
      res.status(500).json({ message: "Failed to get data sources" });
    }
  });

  app.post("/api/data-sources", async (req, res) => {
    try {
      const validatedData = insertDataSourceSchema.parse(req.body);
      const dataSource = await storage.createDataSource(validatedData);
      
      // Log activity
      await storage.createPipelineActivity({
        type: "sync",
        description: `Created ${dataSource.name} data source`,
        status: "success",
      });

      res.json(dataSource);
    } catch (error) {
      if (error instanceof z.ZodError) {
        res.status(400).json({ message: "Invalid data", errors: error.errors });
      } else {
        res.status(500).json({ message: "Failed to create data source" });
      }
    }
  });

  // One-click setup
  app.post("/api/setup/provision", async (req, res) => {
    try {
      // Use Python service for reliable Snowflake operations

      // Create company database automatically (using demo company for now)
      const companySlug = "demo_company";
      const dbCreation = await snowflakeService.createCompanyDatabase(companySlug);
      if (!dbCreation.success) {
        throw new Error(`Failed to create company database: ${dbCreation.error}`);
      }

      console.log(`Created company database: ${dbCreation.databaseName}`);

      // Setup data connectors using Python connector service
      const connectorsResult = await pythonConnectorService.setupConnectors();
      if (!connectorsResult.success) {
        throw new Error("Failed to setup data connectors");
      }

      // Create default data sources
      const dataSources = [
        { name: "Salesforce", type: "salesforce", status: "connected", tableCount: 23 },
        { name: "HubSpot", type: "hubspot", status: "connected", tableCount: 18 },
        { name: "QuickBooks", type: "quickbooks", status: "connected", tableCount: 12 },
      ];

      for (const ds of dataSources) {
        await storage.createDataSource(ds);
      }

      // Update setup status
      await storage.updateSetupStatus({
        warehouseConnected: true,
        dataSourcesConfigured: true,
      });

      // Log activity
      await storage.createPipelineActivity({
        type: "sync",
        description: "One-click setup completed successfully",
        status: "success",
      });

      res.json({ success: true, message: "Setup completed successfully" });
    } catch (error) {
      await storage.createPipelineActivity({
        type: "error",
        description: `Setup failed: ${error.message}`,
        status: "error",
      });
      res.status(500).json({ message: error.message });
    }
  });

  // SQL Models
  app.get("/api/sql-models", async (req, res) => {
    try {
      const layer = req.query.layer as string;
      const models = layer 
        ? await storage.getSqlModelsByLayer(layer)
        : await storage.getSqlModels();
      res.json(models);
    } catch (error) {
      res.status(500).json({ message: "Failed to get SQL models" });
    }
  });

  app.post("/api/sql-models", async (req, res) => {
    try {
      const validatedData = insertSqlModelSchema.parse(req.body);
      const model = await storage.createSqlModel(validatedData);
      res.json(model);
    } catch (error) {
      if (error instanceof z.ZodError) {
        res.status(400).json({ message: "Invalid data", errors: error.errors });
      } else {
        res.status(500).json({ message: "Failed to create SQL model" });
      }
    }
  });

  // Deploy models
  app.post("/api/sql-models/deploy", async (req, res) => {
    try {
<<<<<<< HEAD
      // SQL model deployment functionality removed
      const result = { success: true, message: "Model deployment functionality not implemented" };
=======
      // TODO: Replace with working SQL deployment service
      const result = { success: true, modelsDeployed: 0, message: "SQL deployment service temporarily disabled" };
>>>>>>> ce43a29b
      
      // Update setup status
      const models = await storage.getSqlModels();
      const deployedCount = models.filter(m => m.status === "deployed").length;
      await storage.updateSetupStatus({
        modelsDeployed: deployedCount,
        totalModels: models.length,
      });

      res.json(result);
    } catch (error) {
      await storage.createPipelineActivity({
        type: "error",
        description: `Model deployment failed: ${error.message}`,
        status: "error",
      });
      res.status(500).json({ message: error.message });
    }
  });

  // KPI Metrics
  app.get("/api/kpi-metrics", async (req, res) => {
    try {
      const metrics = await storage.getKpiMetrics(1);
      res.json(metrics);
    } catch (error) {
      res.status(500).json({ message: "Failed to get KPI metrics" });
    }
  });

  // Get dashboard metrics data with calculated values
  app.get("/api/dashboard/metrics-data", async (req, res) => {
    try {
      console.log("=== Dashboard metrics data request ===");
      const timePeriod = req.query.timePeriod as string || 'ytd';
      console.log(`Time period filter: ${timePeriod}`);
      
      const metrics = await storage.getKpiMetrics(1);
      console.log(`Found ${metrics.length} metrics for dashboard`);
      
      const dashboardData = [];

      for (const metric of metrics) {
        console.log(`Processing metric: ${metric.name} (ID: ${metric.id}) for period: ${timePeriod}`);
        if (metric.sqlQuery) {
          try {
            // Use calculateDashboardData with the time period parameter
            const dashboardResult = await snowflakeCalculatorService.calculateDashboardData(metric.id, timePeriod);
            
            if (dashboardResult) {
              console.log(`Dashboard data for metric ${metric.name}: ${dashboardResult.currentValue} from dashboard calculation (${timePeriod})`);
              dashboardData.push(dashboardResult);
            } else {
              console.log(`No dashboard data available for metric ${metric.name}`);
              // Add fallback with zero values
              dashboardData.push({
                metricId: metric.id,
                currentValue: 0,
                yearlyGoal: parseFloat(metric.yearlyGoal || "0"),
                format: metric.format || "currency",
                timeSeriesData: {
                  weekly: [],
                  monthly: [],
                  quarterly: [],
                  ytd: []
                }
              });
            }
          } catch (error) {
            console.error(`Error calculating metric ${metric.name}:`, error);
            // Provide fallback data structure with zero values
            dashboardData.push({
              metricId: metric.id,
              currentValue: 0,
              yearlyGoal: parseFloat(metric.yearlyGoal || "0"),
              format: metric.format || "number",
              timeSeriesData: {
                weekly: [
                  { period: "Week 1", actual: 0, goal: parseFloat(metric.yearlyGoal || "0") / 52 },
                  { period: "Week 2", actual: 0, goal: parseFloat(metric.yearlyGoal || "0") / 52 },
                  { period: "Week 3", actual: 0, goal: parseFloat(metric.yearlyGoal || "0") / 52 },
                  { period: "Week 4", actual: 0, goal: parseFloat(metric.yearlyGoal || "0") / 52 }
                ],
                monthly: [
                  { period: "Jan", actual: 0, goal: parseFloat(metric.yearlyGoal || "0") / 12 },
                  { period: "Feb", actual: 0, goal: parseFloat(metric.yearlyGoal || "0") / 12 },
                  { period: "Mar", actual: 0, goal: parseFloat(metric.yearlyGoal || "0") / 12 },
                  { period: "Apr", actual: 0, goal: parseFloat(metric.yearlyGoal || "0") / 12 },
                  { period: "May", actual: 0, goal: parseFloat(metric.yearlyGoal || "0") / 12 },
                  { period: "Jun", actual: 0, goal: parseFloat(metric.yearlyGoal || "0") / 12 },
                  { period: "Jul", actual: 0, goal: parseFloat(metric.yearlyGoal || "0") / 12 },
                  { period: "Aug", actual: 0, goal: parseFloat(metric.yearlyGoal || "0") / 12 },
                  { period: "Sep", actual: 0, goal: parseFloat(metric.yearlyGoal || "0") / 12 },
                  { period: "Oct", actual: 0, goal: parseFloat(metric.yearlyGoal || "0") / 12 },
                  { period: "Nov", actual: 0, goal: parseFloat(metric.yearlyGoal || "0") / 12 },
                  { period: "Dec", actual: 0, goal: parseFloat(metric.yearlyGoal || "0") / 12 }
                ],
                quarterly: [
                  { period: "Q1", actual: 0, goal: parseFloat(metric.yearlyGoal || "0") / 4 },
                  { period: "Q2", actual: 0, goal: parseFloat(metric.yearlyGoal || "0") / 4 },
                  { period: "Q3", actual: 0, goal: parseFloat(metric.yearlyGoal || "0") / 4 },
                  { period: "Q4", actual: 0, goal: parseFloat(metric.yearlyGoal || "0") / 4 }
                ],
                ytd: [
                  { period: "YTD", actual: 0, goal: parseFloat(metric.yearlyGoal || "0") }
                ]
              }
            });
          }
        }
      }

      res.json(dashboardData);
    } catch (error) {
      console.error("Error fetching dashboard metrics data:", error);
      res.status(500).json({ message: "Failed to fetch dashboard metrics data" });
    }
  });

  app.post("/api/kpi-metrics", async (req, res) => {
    try {
      // Use MIAS_DATA company ID for metric creation
      const dataWithCompanyId = { ...req.body, companyId: 1748544793859 };
      console.log("Creating metric for MIAS_DATA company:", JSON.stringify(dataWithCompanyId, null, 2));
      const validatedData = insertKpiMetricSchema.parse(dataWithCompanyId);
      const metric = await storage.createKpiMetric(validatedData);
      console.log("Successfully saved metric:", metric.name);
      res.json(metric);
    } catch (error) {
      if (error instanceof z.ZodError) {
        console.log("Validation errors:", JSON.stringify(error.errors, null, 2));
        res.status(400).json({ message: "Invalid data", errors: error.errors });
      } else {
        console.log("Server error:", error);
        res.status(500).json({ message: "Failed to create KPI metric" });
      }
    }
  });

  app.patch("/api/kpi-metrics/:id", async (req, res) => {
    try {
      const id = parseInt(req.params.id);
      const validatedData = insertKpiMetricSchema.partial().parse(req.body);
      const metric = await storage.updateKpiMetric(id, validatedData);
      
      if (!metric) {
        res.status(404).json({ message: "Metric not found" });
        return;
      }
      
      res.json(metric);
    } catch (error) {
      if (error instanceof z.ZodError) {
        res.status(400).json({ message: "Invalid data", errors: error.errors });
      } else {
        res.status(500).json({ message: "Failed to update KPI metric" });
      }
    }
  });

  app.delete("/api/kpi-metrics/:id", async (req, res) => {
    try {
      const id = parseInt(req.params.id);
      const deleted = await storage.deleteKpiMetric(id);
      
      if (!deleted) {
        res.status(404).json({ message: "Metric not found" });
        return;
      }
      
      res.json({ message: "Metric deleted successfully" });
    } catch (error) {
      res.status(500).json({ message: "Failed to delete KPI metric" });
    }
  });

  // New Snowflake calculation endpoints
  app.post("/api/kpi-metrics/:id/calculate", async (req, res) => {
    try {
      const metricId = parseInt(req.params.id);
      const result = await snowflakeCalculatorService.calculateMetric(metricId);
      res.json(result);
    } catch (error) {
      console.error("Error calculating metric:", error);
      res.status(500).json({ message: "Failed to calculate metric" });
    }
  });

  app.post("/api/kpi-metrics/calculate-all", async (req, res) => {
    try {
      const companyId = 1748544793859; // MIAS_DATA company ID
      const results = await snowflakeCalculatorService.calculateAllMetrics(companyId);
      res.json(results);
    } catch (error) {
      console.error("Error calculating all metrics:", error);
      res.status(500).json({ message: "Failed to calculate metrics" });
    }
  });

  app.get("/api/kpi-metrics/stale", async (req, res) => {
    try {
      const companyId = 1748544793859; // MIAS_DATA company ID
      const staleMetrics = await snowflakeCalculatorService.getStaleMetrics(companyId);
      res.json({ staleMetrics });
    } catch (error) {
      console.error("Error getting stale metrics:", error);
      res.status(500).json({ message: "Failed to get stale metrics" });
    }
  });

  // Test Snowflake connection endpoint
  app.get("/api/snowflake/test", async (req, res) => {
    try {
      console.log("Testing Snowflake connection...");
      const testQuery = "SELECT 1 as test_value";
      const result = await snowflakeCalculatorService.testConnection(testQuery);
      
      if (result.success) {
        res.json({ 
          success: true, 
          message: "Successfully connected to MIAS_DATA_DB",
          data: result.data
        });
      } else {
        res.status(500).json({ 
          success: false, 
          message: "Failed to connect to MIAS_DATA_DB",
          error: result.error 
        });
      }
    } catch (error) {
      console.error("Snowflake test error:", error);
      res.status(500).json({ 
        success: false, 
        message: "MIAS_DATA_DB connection test failed" 
      });
    }
  });

  // Get list of tables from MIAS_DATA_DB
  app.get("/api/snowflake/tables", async (req, res) => {
    try {
      const tablesQuery = `
        SELECT 
          TABLE_NAME,
          TABLE_SCHEMA,
          ROW_COUNT
        FROM MIAS_DATA_DB.INFORMATION_SCHEMA.TABLES 
        WHERE TABLE_SCHEMA IN ('CORE', 'STG', 'INT')
        ORDER BY TABLE_SCHEMA, TABLE_NAME
      `;
      
      const result = await snowflakePythonService.executeQuery(tablesQuery);
      
      if (result.success) {
        res.json(result.data || []);
      } else {
        res.status(500).json({
          success: false,
          error: result.error || "Failed to fetch tables"
        });
      }
    } catch (error) {
      console.error("Error fetching tables:", error);
      res.status(500).json({
        success: false,
        error: "Failed to fetch tables from MIAS_DATA_DB"
      });
    }
  });

  // Get column information for a specific table
  app.get("/api/snowflake/columns/:tableName", async (req, res) => {
    try {
      const { tableName } = req.params;
      
      const columnsQuery = `
        SELECT 
          COLUMN_NAME,
          DATA_TYPE,
          IS_NULLABLE
        FROM MIAS_DATA_DB.INFORMATION_SCHEMA.COLUMNS 
        WHERE TABLE_SCHEMA = 'CORE' 
        AND TABLE_NAME = '${tableName}'
        ORDER BY ORDINAL_POSITION
      `;
      
      const result = await snowflakePythonService.executeQuery(columnsQuery);
      
      if (result.success) {
        res.json(result.data || []);
      } else {
        res.status(500).json({
          success: false,
          error: result.error || "Failed to fetch columns"
        });
      }
    } catch (error) {
      console.error("Error fetching columns:", error);
      res.status(500).json({
        success: false,
        error: "Failed to fetch columns from MIAS_DATA_DB"
      });
    }
  });

  // Get data for a specific table
  app.get("/api/snowflake/table-data/:tableName", async (req, res) => {
    try {
      const { tableName } = req.params;
      const { limit } = req.query;
      const limitValue = limit ? parseInt(limit as string) : 100;
      
      // Simplified query - just get the data
      const dataQuery = `SELECT * FROM MIAS_DATA_DB.CORE.${tableName} LIMIT ${limitValue}`;
      
      console.log('Executing query:', dataQuery);
      const result = await snowflakePythonService.executeQuery(dataQuery);
      
      if (result.success && result.data) {
        const sampleData = result.data;
        const columns = sampleData.length > 0 ? Object.keys(sampleData[0]) : [];
        
        console.log('Success! Got', sampleData.length, 'rows with columns:', columns);
        
        // Get row count in separate call if needed
        const rowCount = sampleData.length;
        
        res.json({
          tableName,
          rowCount,
          columns,
          sampleData
        });
      } else {
        console.error('Query failed:', result.error);
        res.status(500).json({
          success: false,
          error: result.error || "Failed to fetch table data"
        });
      }
    } catch (error) {
      console.error("Error fetching table data:", error);
      res.status(500).json({
        success: false,
        error: "Failed to fetch table data from MIAS_DATA_DB"
      });
    }
  });

  // Execute SQL query against MIAS_DATA_DB
  app.post("/api/snowflake/query", async (req, res) => {
    try {
      const { sql } = req.body;
      
      if (!sql) {
        return res.status(400).json({
          success: false,
          error: "SQL query is required"
        });
      }

      console.log("Executing SQL query:", sql);
      
      // Use the dedicated Python service for reliable execution
      const result = await new Promise<any>((resolve) => {
        const pythonProcess = spawn('python', ['snowflake_query_service.py', sql], {
          cwd: process.cwd()
        });
        
        let output = '';
        let errorOutput = '';
        
        pythonProcess.stdout.on('data', (data: Buffer) => {
          output += data.toString();
        });
        
        pythonProcess.stderr.on('data', (data: Buffer) => {
          errorOutput += data.toString();
        });
        
        pythonProcess.on('close', (code: number) => {
          if (code === 0 && output) {
            try {
              const result = JSON.parse(output);
              resolve(result);
            } catch (e) {
              resolve({ success: false, error: "Failed to parse result" });
            }
          } else {
            resolve({ success: false, error: errorOutput || "Process failed" });
          }
        });
      });
      
      if (result.success) {
        // Format columns for frontend
        const columns = result.data && result.data.length > 0 
          ? Object.keys(result.data[0]) 
          : [];
        
        res.json({
          success: true,
          data: result.data || [],
          columns: columns
        });
      } else {
        res.status(500).json({
          success: false,
          error: result.error || "Query execution failed"
        });
      }
    } catch (error) {
      console.error("SQL query error:", error);
      res.status(500).json({
        success: false,
        error: error instanceof Error ? error.message : "Unknown error"
      });
    }
  });

  // Get dashboard data for a specific metric with time series
  app.get("/api/metrics/:id/dashboard-data", async (req, res) => {
    try {
      const metricId = parseInt(req.params.id);
      console.log(`Dashboard data request for metric ID: ${metricId}`);
      
      // First verify the metric exists
      const metric = await storage.getKpiMetric(metricId);
      console.log("Found metric:", metric ? `${metric.name} (ID: ${metric.id})` : "null");
      
      if (!metric) {
        return res.status(404).json({ message: "Metric not found" });
      }

      if (!metric.sqlQuery) {
        return res.status(400).json({ message: "Metric has no SQL query defined" });
      }

      const { snowflakeCalculatorService } = await import("./services/snowflake-calculator");
      
      const dashboardData = await snowflakeCalculatorService.calculateDashboardData(metricId);
      
      if (!dashboardData) {
        return res.status(404).json({ message: "No data available for metric calculation" });
      }
      
      res.json(dashboardData);
    } catch (error) {
      console.error("Error calculating dashboard data:", error);
      res.status(500).json({ message: "Failed to calculate dashboard data" });
    }
  });

  app.post("/api/kpi-metrics/calculate", async (req, res) => {
    try {
      const metrics = await storage.getKpiMetrics(1);
      const results = [];

      for (const metric of metrics) {
        if (metric.sqlQuery) {
          try {
            const result = await snowflakeService.executeQuery(metric.sqlQuery);
            await storage.updateKpiMetric(metric.id, {
              value: result.data?.[0]?.value || "0",
            });
            results.push({ id: metric.id, value: result.data?.[0]?.value || "0", status: "success" });
          } catch (error) {
            results.push({ id: metric.id, status: "error", error: (error as Error).message });
          }
        }
      }

      res.json({ results });
    } catch (error) {
      res.status(500).json({ message: "Failed to calculate KPIs" });
    }
  });

  // Chat Messages
  app.get("/api/chat-messages", async (req, res) => {
    try {
      const companyId = 1748544793859; // MIAS_DATA company ID
      const allMessages = await storage.getChatMessages(companyId);
      
      console.log(`📥 Raw messages from DB: ${allMessages.length}`);
      
      // Filter and group messages for this company
      const companyMessages = allMessages.filter(msg => {
        const metadata = msg.metadata as any;
        return metadata?.companyId === companyId;
      });
      
      console.log(`🏢 Company messages after filter: ${companyMessages.length}`);
      
      // Group consecutive user-assistant pairs
      const transformedMessages = [];
      for (let i = 0; i < companyMessages.length; i++) {
        const msg = companyMessages[i];
        
        if (msg.role === 'user') {
          // Look for the next assistant message
          const assistantMsg = companyMessages[i + 1];
          
          if (assistantMsg && assistantMsg.role === 'assistant') {
            transformedMessages.push({
              id: transformedMessages.length + 1,
              companyId: companyId,
              userId: (msg.metadata as any)?.userId || 1,
              message: msg.content,
              response: assistantMsg.content,
              timestamp: msg.timestamp
            });
            i++; // Skip the assistant message since we've processed it
          } else {
            transformedMessages.push({
              id: transformedMessages.length + 1,
              companyId: companyId,
              userId: (msg.metadata as any)?.userId || 1,
              message: msg.content,
              response: null,
              timestamp: msg.timestamp
            });
          }
        }
      }
      
      // Sort by timestamp (oldest first)
      transformedMessages.sort((a, b) => new Date(a.timestamp).getTime() - new Date(b.timestamp).getTime());
      
      console.log(`✅ Transformed messages: ${transformedMessages.length}`);
      
      res.json(transformedMessages);
    } catch (error) {
      console.error("Error fetching chat messages:", error);
      res.status(500).json({ message: "Failed to get chat messages" });
    }
  });

  app.post("/api/chat-messages", async (req, res) => {
    try {
      const validatedData = insertChatMessageSchema.parse(req.body);
      const userMessage = await storage.createChatMessage(validatedData);

      // Get AI response
      const aiResponse = await openaiService.getChatResponse(validatedData.content);
      const assistantMessage = await storage.createChatMessage({
        role: "assistant",
        content: aiResponse.content,
        metadata: aiResponse.metadata,
      });

      res.json({ userMessage, assistantMessage });
    } catch (error) {
      if (error instanceof z.ZodError) {
        res.status(400).json({ message: "Invalid data", errors: error.errors });
      } else {
        res.status(500).json({ message: "Failed to process chat message" });
      }
    }
  });

  // AI Assistant Chat (SaultoChat)
  app.post("/api/ai-assistant/chat", async (req, res) => {
    try {
      const { message, files = [] } = req.body;
      
      if (!message) {
        return res.status(400).json({ error: "Message is required" });
      }

      console.log("📤 SaultoChat message received:", message.substring(0, 100));
      console.log("📎 Files attached:", files.length);

      // Process attached files
      let messageWithFiles = message;
      if (files.length > 0) {
        for (const filename of files) {
          const fileContent = readFileContent(filename);
          messageWithFiles += fileContent;
        }
      }

      // Try to get conversation history from storage
      let conversationHistory: any[] = [];
      try {
        const companyId = 1748544793859; // MIAS_DATA company ID
        const recentMessages = await storage.getChatMessages(companyId);
        
        // Convert to format expected by AI service
        conversationHistory = recentMessages.slice(-10).map((msg: any) => ({
          role: msg.role || (msg.message ? "user" : "assistant"),
          content: msg.message || msg.response || msg.content
        }));
      } catch (storageError) {
        console.warn("Could not fetch conversation history:", storageError);
      }

      // Get AI response using Azure OpenAI service
      const aiResponse = await azureOpenAIService.getChatResponse(messageWithFiles);
      
      // Try to save chat message to storage
      try {
        // Save user message
        await storage.createChatMessage({
          role: "user",
          content: message,
          metadata: { companyId: 1748544793859, userId: 1 }
        });
        
        // Save AI response
        await storage.createChatMessage({
          role: "assistant", 
          content: aiResponse.content,
          metadata: { companyId: 1748544793859, userId: 1, source: aiResponse.metadata?.source || "openai" }
        });
      } catch (storageError) {
        console.warn("Could not save chat message to storage:", storageError);
      }

      console.log("✅ SaultoChat response generated");
      
      res.json({
        response: aiResponse.content,
        timestamp: new Date().toISOString(),
        source: aiResponse.metadata?.source || "openai"
      });

    } catch (error: any) {
      console.error("❌ SaultoChat error:", error);
      res.status(500).json({ 
        error: `Failed to get chatbot response: ${error.message}`,
        details: error.stack
      });
    }
  });

  // AI Assistant Chat Streaming (SaultoChat with thinking out loud)
  app.post("/api/ai-assistant/chat/stream", async (req, res) => {
    try {
      const { message, files = [] } = req.body;
      
      if (!message) {
        return res.status(400).json({ error: "Message is required" });
      }

      console.log("📤 SaultoChat streaming message received:", message.substring(0, 100));
      console.log("📎 Files attached:", files.length);

      // Process attached files
      let messageWithFiles = message;
      if (files.length > 0) {
        for (const filename of files) {
          const fileContent = readFileContent(filename);
          messageWithFiles += fileContent;
        }
      }

      // Set up Server-Sent Events headers
      res.writeHead(200, {
        'Content-Type': 'text/event-stream',
        'Cache-Control': 'no-cache',
        'Connection': 'keep-alive',
        'Access-Control-Allow-Origin': '*',
        'Access-Control-Allow-Headers': 'Cache-Control'
      });

      // Get conversation history from storage
      let conversationHistory: any[] = [];
      try {
        const companyId = 1748544793859; // MIAS_DATA company ID
        const recentMessages = await storage.getChatMessages(companyId);
        
        // Convert to format expected by AI service
        conversationHistory = recentMessages.slice(-10).map((msg: any) => ({
          role: msg.role || (msg.message ? "user" : "assistant"),
          content: msg.message || msg.response || msg.content
        }));
      } catch (storageError) {
        console.warn("Could not fetch conversation history:", storageError);
      }

      // Don't save to database here - let the original system handle persistence
      // This endpoint is only for streaming visual effect

      let aiResponseText = "";

      try {
        // Get streaming response from Azure OpenAI
        const stream = await azureOpenAIService.getChatResponseStreaming(messageWithFiles, conversationHistory);
        
        // Process streaming response
        for await (const chunk of stream) {
          if (chunk.choices && chunk.choices.length > 0) {
            const delta = chunk.choices[0].delta;
            if (delta && delta.content) {
              const content = delta.content;
              aiResponseText += content;
              
              // Send each token as Server-Sent Event
              res.write(`data: ${JSON.stringify({ content })}\n\n`);
            }
          }
        }
        
        // Send completion signal
        res.write(`data: ${JSON.stringify({ done: true })}\n\n`);
        
        // Don't save here - frontend will call the original /api/ai-assistant/chat endpoint

        console.log("✅ SaultoChat streaming response completed");
        
      } catch (error: any) {
        console.error("❌ Streaming error:", error);
        res.write(`data: ${JSON.stringify({ 
          error: `Failed to get streaming response: ${error.message}` 
        })}\n\n`);
      }
      
      res.end();

    } catch (error: any) {
      console.error("❌ SaultoChat streaming error:", error);
      res.status(500).json({ 
        error: `Failed to start streaming chat: ${error.message}`,
        details: error.stack
      });
    }
  });

  // File Upload Endpoint
  app.post("/api/upload", upload.single('file'), (req, res) => {
    try {
      if (!req.file) {
        return res.status(400).json({ error: "No file uploaded" });
      }

      console.log(`📎 File uploaded: ${req.file.originalname} -> ${req.file.filename}`);
      
      res.json({
        filename: req.file.filename,
        originalName: req.file.originalname,
        size: req.file.size,
        mimetype: req.file.mimetype
      });
    } catch (error) {
      console.error("❌ File upload error:", error);
      res.status(500).json({ error: "Failed to upload file" });
    }
  });

  // File Download Endpoint
  app.get("/api/uploads/:filename", (req, res) => {
    try {
      const filename = req.params.filename;
      const filePath = path.join(UPLOAD_FOLDER, filename);
      
      if (!fs.existsSync(filePath)) {
        return res.status(404).json({ error: "File not found" });
      }
      
      res.sendFile(path.resolve(filePath));
    } catch (error) {
      console.error("❌ File download error:", error);
      res.status(500).json({ error: "Failed to download file" });
    }
  });

  // KPI Assistant
  app.post("/api/assistant/suggest-kpis", async (req, res) => {
    try {
      const { businessType } = req.body;
      const suggestions = await openaiService.suggestKPIs(businessType);
      res.json(suggestions);
    } catch (error) {
      res.status(500).json({ message: "Failed to get KPI suggestions" });
    }
  });

  app.post("/api/assistant/generate-sql", async (req, res) => {
    try {
      const { kpiDescription, tables } = req.body;
      const sql = await openaiService.generateSQL(kpiDescription, tables);
      res.json({ sql });
    } catch (error) {
      res.status(500).json({ message: "Failed to generate SQL" });
    }
  });

  // Pipeline Activities
  app.get("/api/pipeline-activities", async (req, res) => {
    try {
      const limit = req.query.limit ? parseInt(req.query.limit as string) : 50;
      const activities = await storage.getPipelineActivities(limit);
      res.json(activities);
    } catch (error) {
      res.status(500).json({ message: "Failed to get pipeline activities" });
    }
  });

  // Manual sync trigger
  app.post("/api/sync/trigger", async (req, res) => {
    try {
<<<<<<< HEAD
      // Fivetran service functionality removed
      const result = { success: true, message: "Manual sync functionality not implemented" };
=======
      // TODO: Replace with Python connector sync
      const result = { success: true, message: "Fivetran service removed - using Python connectors" };
>>>>>>> ce43a29b
      
      await storage.createPipelineActivity({
        type: "sync",
        description: "Manual sync triggered",
        status: "success",
      });

      res.json(result);
    } catch (error) {
      await storage.createPipelineActivity({
        type: "error",
        description: `Manual sync failed: ${error.message}`,
        status: "error",
      });
      res.status(500).json({ message: error.message });
    }
  });

  // Admin API endpoints for multi-tenant management

  app.get("/api/admin/companies", async (req, res) => {
    try {
      console.log("Fetching companies, current list:", companiesArray);
      res.json(companiesArray);
    } catch (error: any) {
      console.error("Failed to get companies:", error);
      res.status(500).json({ message: "Failed to get companies" });
    }
  });



  app.get("/api/metrics/kpi", async (req, res) => {
    try {
      const companySlug = 'mias_data'; // Using MIAS_DATA as the company
      const metrics = await snowflakeMetricsService.getKPIMetrics(companySlug);
      res.json(metrics);
    } catch (error) {
      console.error("Error fetching KPI metrics:", error);
      res.status(500).json({ message: "Failed to fetch KPI metrics from Snowflake" });
    }
  });

  app.post("/api/metrics/time-series", async (req, res) => {
    try {
      const { metricId, timePeriod } = req.body;
      const companySlug = 'mias_data'; // Using MIAS_DATA as the company
      
      if (!metricId || !timePeriod) {
        return res.status(400).json({ message: "Metric ID and time period are required" });
      }

      const timeSeriesData = await snowflakeMetricsService.getTimeSeriesData(companySlug, metricId, timePeriod);
      res.json(timeSeriesData);
    } catch (error) {
      console.error("Error fetching time series data:", error);
      res.status(500).json({ message: "Failed to fetch time series data from Snowflake" });
    }
  });

  // Admin impersonation endpoint
  app.post('/api/admin/impersonate', async (req, res) => {
    try {
      const { userId } = req.body;
      
      if (!userId) {
        res.status(400).json({ message: "User ID is required" });
        return;
      }

      const user = await storage.getUser(userId);
      if (!user) {
        res.status(404).json({ message: "User not found" });
        return;
      }

      // In a real implementation, you would set session data here
      // For now, we'll just return success
      res.json({ 
        success: true, 
        message: `Successfully impersonating user ${user.username}`,
        user: { id: user.id, username: user.username, role: user.role }
      });
    } catch (error: any) {
      console.error("Error impersonating user:", error);
      res.status(500).json({ message: "Failed to impersonate user" });
    }
  });

  app.post("/api/admin/companies", async (req, res) => {
    console.log("=== COMPANY CREATION REQUEST ===");
    console.log("Request body:", req.body);
    
    try {
      const { name, slug } = req.body;
      
      if (!name || !slug) {
        console.log("Missing name or slug");
        return res.status(400).json({ message: "Company name and slug are required" });
      }

      // Use Python service for Database-per-Tenant creation
      console.log(`Creating isolated database for ${name} using Database-per-Tenant architecture...`);
      
      try {
        const pythonResponse = await fetch('http://localhost:5001/api/create-snowflake-db', {
          method: 'POST',
          headers: {
            'Content-Type': 'application/json',
          },
          body: JSON.stringify({
            company_name: name,
            company_slug: slug
          })
        });

        const dbResult = await pythonResponse.json();
        
        if (!dbResult.success) {
          console.error("Database creation failed:", dbResult.error);
          return res.status(500).json({ message: `Database creation failed: ${dbResult.error}` });
        }
        
        console.log(`Successfully created isolated database: ${dbResult.databaseName}`);
        console.log(`Schemas created: ${dbResult.schemas?.join(' → ') || 'RAW → STG → INT → CORE'}`);

        const newCompany = {
          id: Date.now(),
          name,
          slug,
          databaseName: dbResult.databaseName,
          createdAt: new Date().toISOString().split('T')[0],
          userCount: 0,
          status: "active"
        };

        // Store the created company
        companiesArray.push(newCompany);
        
        console.log("Stored new company. Total companies:", companiesArray.length);
        console.log("All companies:", companiesArray);
        res.json(newCompany);
        
      } catch (pythonError: any) {
        console.error("Failed to connect to Python service:", pythonError);
        return res.status(500).json({ message: "Database service unavailable. Please ensure Snowflake credentials are configured." });
      }
      
    } catch (error: any) {
      console.error("=== ERROR IN COMPANY CREATION ===");
      console.error("Error:", error);
      console.error("Stack:", error.stack);
      res.status(500).json({ message: error.message || "Failed to create company" });
    }
  });

  // AI Metrics Assistant Routes
  app.post("/api/metrics/ai/define", async (req, res) => {
    try {
      const { metricName, businessContext } = req.body;
      
      if (!metricName) {
        return res.status(400).json({ error: "Metric name is required" });
      }

      const definition = await metricsAIService.defineMetric(metricName, businessContext);
      res.json(definition);
    } catch (error) {
      console.error("AI metric definition error:", error);
      res.status(500).json({ error: `Failed to define metric: ${error instanceof Error ? error.message : 'Unknown error'}` });
    }
  });

  app.post("/api/metrics/ai/suggest", async (req, res) => {
    try {
      const { businessType = "saas" } = req.body;
      
      const suggestions = await metricsAIService.suggestMetrics(businessType);
      res.json(suggestions);
    } catch (error) {
      console.error("AI metric suggestions error:", error);
      res.status(500).json({ error: `Failed to suggest metrics: ${error instanceof Error ? error.message : 'Unknown error'}` });
    }
  });

  app.post("/api/metrics/ai/calculate", async (req, res) => {
    try {
      const { sqlQuery } = req.body;
      
      if (!sqlQuery) {
        return res.status(400).json({ error: "SQL query is required" });
      }

      const result = await metricsAIService.calculateMetric(sqlQuery);
      res.json(result);
    } catch (error) {
      console.error("AI metric calculation error:", error);
      res.status(500).json({ error: `Failed to calculate metric: ${error instanceof Error ? error.message : 'Unknown error'}` });
    }
  });

  app.post("/api/metrics/ai/chat", async (req, res) => {
    try {
      const { message, context } = req.body;
      
      if (!message) {
        return res.status(400).json({ error: "Message is required" });
      }

      const response = await metricsAIService.chatWithAssistant(message, context);
      res.json({ response });
    } catch (error) {
      console.error("AI chat error:", error);
      res.status(500).json({ error: `Failed to process chat: ${error instanceof Error ? error.message : 'Unknown error'}` });
    }
  });

  // Cortex Analysis Routes
  app.post("/api/cortex/analyze-metric", async (req, res) => {
    try {
      const { metricName, sqlQuery, description, category, format } = req.body;
      
      if (!metricName || !sqlQuery) {
        return res.status(400).json({ error: "Metric name and SQL query are required" });
      }

      const analysis = await snowflakeCortexService.analyzeMetricWithCortex({
        metricName,
        sqlQuery,
        description: description || "",
        category: category || "general",
        format: format || "number"
      });

      res.json(analysis);
    } catch (error: any) {
      console.error("Cortex analysis error:", error);
      res.status(500).json({ error: `Failed to analyze metric: ${error.message}` });
    }
  });

  app.get("/api/cortex/test", async (req, res) => {
    try {
      const result = await snowflakeCortexService.testCortexConnection();
      res.json(result);
    } catch (error: any) {
      console.error("Cortex test error:", error);
      res.status(500).json({ error: `Failed to test Cortex: ${error.message}` });
    }
  });

  // Snowflake SQL execution route
  app.post("/api/snowflake/execute", async (req, res) => {
    try {
      const { sql } = req.body;
      
      if (!sql) {
        return res.status(400).json({ error: "SQL query is required" });
      }

      const result = await snowflakeService.executeQuery(sql);
      res.json(result);
    } catch (error: any) {
      console.error("SQL execution error:", error);
      res.status(500).json({ error: `Failed to execute SQL: ${error.message}` });
    }
  });

  // SaultoChat integration routes - using integrated Azure OpenAI
  app.post("/api/ai-assistant/chat", async (req: any, res: any) => {
    try {
      const { message } = req.body;
      
      if (!message) {
        return res.status(400).json({ error: "Message is required" });
      }

      // Get recent conversation history for context
      try {
        // Use default company ID (1) if the storage interface requires it
        const recentMessages = await (storage as any).getChatMessages?.() || await (storage as any).getChatMessages?.(1) || [];
        const conversationHistory = recentMessages
          .slice(-10) // Get last 10 messages for context
          .map(msg => ({
            role: msg.role,
            content: msg.content
          }));

        // Use integrated Azure OpenAI service
        const aiResponse = await azureOpenAIService.getChatResponse(message, conversationHistory);
        
        // Create a chat message record in our storage
        const timestamp = new Date().toISOString();
        await storage.createChatMessage({
          role: "user",
          content: message,
          metadata: { timestamp, source: "saultochat" }
        });

        await storage.createChatMessage({
          role: "assistant", 
          content: aiResponse.content,
          metadata: { timestamp, ...aiResponse.metadata }
        });

        res.json({
          response: aiResponse.content,
          timestamp,
          source: aiResponse.metadata.source
        });
      } catch (storageError) {
        // Fallback: use Azure OpenAI without conversation history
        console.warn("Storage error, using Azure OpenAI without history:", storageError);
        const aiResponse = await azureOpenAIService.getChatResponse(message, []);
        
        res.json({
          response: aiResponse.content,
          timestamp: new Date().toISOString(),
          source: aiResponse.metadata.source
        });
      }
    } catch (error: any) {
      console.error("SaultoChat integration error:", error);
      res.status(500).json({ error: `Failed to get chatbot response: ${error.message}` });
    }
  });

  // Python Connector Management
  app.post("/api/connectors/create", async (req, res) => {
    try {
      const { connectorType, credentials, companyId } = req.body;
      
      if (!connectorType || !credentials || !companyId) {
        return res.status(400).json({ 
          error: "Missing required fields: connectorType, credentials, and companyId" 
        });
      }

      // Validate that the company exists
      const company = companiesArray.find(c => c.id === companyId);
      if (!company) {
        return res.status(404).json({ error: "Company not found" });
      }

      // Create Python connector
      const result = await pythonConnectorService.createConnectorWithConfig({
        service: connectorType,
        config: { ...credentials, companyId }
      });
      
      console.log(`Created connection: ${connectorType} for company ${company.name}`);
      console.log(`Connection ID: ${result.id}`);
      
      res.json({
        success: true,
        connectionId: result.id,
        connectorType,
        companyId,
        status: result.status,
        message: `Successfully created ${connectorType} connection for ${company.name}`,
        data: {
          name: result.name,
          status: result.status,
          tableCount: result.tableCount,
          lastSyncAt: result.lastSyncAt,
          config: result.config
        }
      });
      
    } catch (error: any) {
      console.error("Connection creation error:", error);
      res.status(500).json({ 
        error: "Failed to create connection",
        details: error.message 
      });
    }
  });

  // Get Python connectors for a company
  app.get("/api/connectors/:companyId", async (req, res) => {
    try {
      const companyId = parseInt(req.params.companyId);
      
      // Get available connector types from Python service
      const availableResult = await pythonConnectorService.getAvailableConnectors();
      
      if (!availableResult.success) {
        return res.status(500).json({ 
          error: "Failed to fetch available connectors",
          details: availableResult.error 
        });
      }
      
      // Check status for each connector type that might exist for this company
      const connectionsWithStatus = [];
      
      if (availableResult.connectors) {
        for (const connector of availableResult.connectors) {
          const status = await pythonConnectorService.getConnectorStatus(companyId, connector.name);
          
          // Only include connectors that exist (have been configured)
          if (status.exists) {
            connectionsWithStatus.push({
              id: `python_${connector.name}_${companyId}`,
              connectionId: `python_${connector.name}_${companyId}`,
              sourceType: connector.name,
              companyId: companyId,
              status: status.status,
              createdAt: new Date(), // We don't track creation time in the simple connector
              lastSync: null, // We don't track last sync time in the simple connector
              recordsSynced: 0
            });
          }
        }
      }
      
      res.json(connectionsWithStatus);
    } catch (error: any) {
      console.error("Error fetching connections:", error);
      res.status(500).json({ 
        error: "Failed to fetch connections",
        details: error.message 
      });
    }
  });

  // Trigger sync for a specific Python connector
  app.post("/api/connectors/:connectionId/sync", async (req, res) => {
    try {
      const { connectionId } = req.params;
      
      const result = await pythonConnectorService.triggerSyncById(connectionId);
      
      if (!result.success) {
        return res.status(500).json({ 
          error: "Failed to trigger sync",
          details: result.error
        });
      }
      
      res.json({
        success: true,
        message: result.message,
        jobId: result.jobId
      });
    } catch (error: any) {
      console.error("Error triggering sync:", error);
      res.status(500).json({ 
        error: "Failed to trigger sync",
        details: error.message
      });
    }
  });

<<<<<<< HEAD
  // Debug endpoint for Snowflake schema issues
  app.post("/api/debug/snowflake-schema", async (req, res) => {
    try {
      console.log("🔧 Debug: Testing Snowflake schema access...");
      
      // Test basic Snowflake connection
      const basicTest = await snowflakeService.executeQuery('SELECT CURRENT_DATABASE(), CURRENT_SCHEMA(), CURRENT_USER()');
      console.log("Basic test result:", basicTest);
      
      // Test SHOW TABLES (faster than information_schema)
      const tablesTest = await snowflakeService.executeQuery('SHOW TABLES IN SCHEMA MIAS_DATA_DB.CORE');
      console.log("Tables test result:", tablesTest);
      
      // Test simple schema query
      const schemaTest = await snowflakeService.executeQuery(`
        SELECT table_name, column_name, data_type
        FROM MIAS_DATA_DB.information_schema.columns
        WHERE table_schema = 'CORE'
        LIMIT 5
      `);
      console.log("Schema test result:", schemaTest);
      
      res.json({
        basicTest,
        tablesTest,
        schemaTest,
        message: "Check server logs for detailed output"
      });
    } catch (error) {
      console.error("Debug error:", error);
      res.status(500).json({ error: `Debug failed: ${error instanceof Error ? error.message : 'Unknown error'}` });
    }
  });
=======
  // Direct connector sync route for setup page
  app.post("/api/connectors/:companyId/:connectorType/sync", async (req, res) => {
    try {
      const { companyId, connectorType } = req.params;
      const { tables } = req.body; // Optional: specific tables to sync
      
      const result = await pythonConnectorService.syncConnector(
        parseInt(companyId), 
        connectorType, 
        tables
      );
      
      res.json(result);
    } catch (error: any) {
      console.error("Error syncing connector:", error);
      res.status(500).json({ 
        success: false,
        error: "Failed to sync connector",
        details: error.message
      });
    }
  });

>>>>>>> ce43a29b

  const httpServer = createServer(app);
  return httpServer;
}<|MERGE_RESOLUTION|>--- conflicted
+++ resolved
@@ -1,16 +1,9 @@
 import type { Express } from "express";
 import { createServer, type Server } from "http";
 import { storage } from "./storage";
-<<<<<<< HEAD
-import { snowflakePythonService as snowflakeService } from "./services/snowflake-python";
-import { dataConnectorService } from "./services/data-connector-fixed";
-import { openaiService } from "./services/openai";
-=======
 import { snowflakeService } from "./services/snowflake";
 import { pythonConnectorService } from "./services/python-connector-service";
 import { openaiService } from "./services/openai";
-// import { sqlRunner } from "./services/sqlRunner"; // Service removed
->>>>>>> ce43a29b
 import { metricsAIService } from "./services/metrics-ai";
 import { snowflakeCortexService } from "./services/snowflake-cortex";
 import { snowflakeMetricsService } from "./services/snowflake-metrics";
@@ -342,13 +335,8 @@
   // Deploy models
   app.post("/api/sql-models/deploy", async (req, res) => {
     try {
-<<<<<<< HEAD
-      // SQL model deployment functionality removed
-      const result = { success: true, message: "Model deployment functionality not implemented" };
-=======
       // TODO: Replace with working SQL deployment service
       const result = { success: true, modelsDeployed: 0, message: "SQL deployment service temporarily disabled" };
->>>>>>> ce43a29b
       
       // Update setup status
       const models = await storage.getSqlModels();
@@ -1152,13 +1140,8 @@
   // Manual sync trigger
   app.post("/api/sync/trigger", async (req, res) => {
     try {
-<<<<<<< HEAD
-      // Fivetran service functionality removed
-      const result = { success: true, message: "Manual sync functionality not implemented" };
-=======
       // TODO: Replace with Python connector sync
       const result = { success: true, message: "Fivetran service removed - using Python connectors" };
->>>>>>> ce43a29b
       
       await storage.createPipelineActivity({
         type: "sync",
@@ -1613,7 +1596,29 @@
     }
   });
 
-<<<<<<< HEAD
+  // Direct connector sync route for setup page
+  app.post("/api/connectors/:companyId/:connectorType/sync", async (req, res) => {
+    try {
+      const { companyId, connectorType } = req.params;
+      const { tables } = req.body; // Optional: specific tables to sync
+      
+      const result = await pythonConnectorService.syncConnector(
+        parseInt(companyId), 
+        connectorType, 
+        tables
+      );
+      
+      res.json(result);
+    } catch (error: any) {
+      console.error("Error syncing connector:", error);
+      res.status(500).json({ 
+        success: false,
+        error: "Failed to sync connector",
+        details: error.message
+      });
+    }
+  });
+
   // Debug endpoint for Snowflake schema issues
   app.post("/api/debug/snowflake-schema", async (req, res) => {
     try {
@@ -1647,31 +1652,6 @@
       res.status(500).json({ error: `Debug failed: ${error instanceof Error ? error.message : 'Unknown error'}` });
     }
   });
-=======
-  // Direct connector sync route for setup page
-  app.post("/api/connectors/:companyId/:connectorType/sync", async (req, res) => {
-    try {
-      const { companyId, connectorType } = req.params;
-      const { tables } = req.body; // Optional: specific tables to sync
-      
-      const result = await pythonConnectorService.syncConnector(
-        parseInt(companyId), 
-        connectorType, 
-        tables
-      );
-      
-      res.json(result);
-    } catch (error: any) {
-      console.error("Error syncing connector:", error);
-      res.status(500).json({ 
-        success: false,
-        error: "Failed to sync connector",
-        details: error.message
-      });
-    }
-  });
-
->>>>>>> ce43a29b
 
   const httpServer = createServer(app);
   return httpServer;
