import type { Express } from "express";
import { createServer, type Server } from "http";
import session from 'express-session';
import { storage } from "./storage";
import { pythonConnectorService } from "./services/python-connector-service";
import { postgresAnalyticsService } from "./services/postgres-analytics";
import { openaiService } from "./services/openai";
import { metricsAIService } from "./services/metrics-ai";
import { azureOpenAIService } from "./services/azure-openai";
import { jiraOAuthService } from "./services/jira-oauth";
import { hubspotOAuthService } from "./services/hubspot-oauth";
import { mailchimpOAuthService } from "./services/mailchimp-oauth";
import { mondayOAuthService } from "./services/monday-oauth";
import { odooOAuthService } from "./services/odoo-oauth";
import { odooApiService } from "./services/odoo-api";
import { zohoOAuthService } from "./services/zoho-oauth";
import { spawn } from 'child_process';
import multer from 'multer';
import path from 'path';
import fs from 'fs';
import {
  insertDataSourceSchema,
  insertSqlModelSchema,
  insertMetricSchema,
  insertChatMessageSchema,
  insertPipelineActivitySchema,
  insertMetricReportSchema,
} from "@shared/schema";
import { z } from "zod";
import { filterToSQL, buildMetricSQL, generateMetricTemplate } from "./services/filter-to-sql";
import { validateTenantAccess, validateCompanyParam, getValidatedCompanyId, getSessionCompanyId } from "./middleware/tenant-validation";
import { createTenantScopedSQL } from "./services/tenant-query-builder";
import { requireAdmin, auditAdminAction } from "./middleware/admin-middleware";
import { rbacService, PERMISSIONS } from "./services/rbac-service";
import { syncScheduler } from "./services/sync-scheduler";
import { MetricsTimeSeriesETL } from "./services/metrics-time-series-etl";
import { mfaService } from "./services/mfa-service";
import { MetricsSeriesService } from "./services/metrics-series.js";
<<<<<<< HEAD
import { etlScheduler } from "./services/etl-scheduler";
=======
import { sessionManagementService, createSessionMiddleware } from "./services/session-management";
import { accountSecurityService } from "./services/account-security";
import { emailService } from "./services/email-service";
import bcrypt from "bcryptjs";

>>>>>>> 4f5a45a8

// File upload configuration
const UPLOAD_FOLDER = 'uploads';
const ALLOWED_EXTENSIONS = new Set([
  'txt', 'pdf', 'png', 'jpg', 'jpeg', 'gif', 'doc', 'docx', 'xls', 'xlsx',
  'ppt', 'pptx', 'csv', 'json', 'zip', 'py', 'js', 'html', 'css', 'c',
  'cpp', 'h', 'java', 'rb', 'php', 'xml', 'md'
]);

// Create uploads directory if it doesn't exist
if (!fs.existsSync(UPLOAD_FOLDER)) {
  fs.mkdirSync(UPLOAD_FOLDER, { recursive: true });
}

// Multer configuration
const multerStorage = multer.diskStorage({
  destination: (req, file, cb) => {
    cb(null, UPLOAD_FOLDER);
  },
  filename: (req, file, cb) => {
    // Create unique filename with timestamp prefix
    const timestamp = Date.now();
    const originalName = file.originalname.replace(/[^a-zA-Z0-9.\-_]/g, '_');
    cb(null, `${timestamp}_${originalName}`);
  }
});

const upload = multer({
  storage: multerStorage,
  limits: {
    fileSize: 16 * 1024 * 1024, // 16MB limit
  },
  fileFilter: (req, file, cb) => {
    const ext = path.extname(file.originalname).toLowerCase().slice(1);
    if (ALLOWED_EXTENSIONS.has(ext)) {
      cb(null, true);
    } else {
      cb(new Error(`File type .${ext} not allowed`));
    }
  }
});

// File content reading helper function
const readFileContent = (filename: string): string => {
  try {
    const filePath = path.join(UPLOAD_FOLDER, filename);
    if (!fs.existsSync(filePath)) {
      return `[File ${filename} not found]`;
    }
    
    const ext = path.extname(filename).toLowerCase().slice(1);
    const textExtensions = ['txt', 'md', 'csv', 'json', 'py', 'js', 'html', 'css', 'c', 'cpp', 'h', 'xml'];
    
    if (textExtensions.includes(ext)) {
      const content = fs.readFileSync(filePath, 'utf8');
      return `\n\n--- File: ${filename} ---\n${content}\n--- End of File ---\n`;
    } else {
      return `\n\n[File attached: ${filename} (${ext.toUpperCase()} file)]`;
    }
  } catch (error) {
    console.error(`Error reading file ${filename}:`, error);
    return `[Error reading file ${filename}]`;
  }
};

// Global company storage to persist across hot reloads
const companiesArray: any[] = [
  {
    id: 1,
    name: "Demo Company", 
    slug: "demo_company",
    databaseName: "DEMO_COMPANY_DB",
    createdAt: "2024-01-15",
    userCount: 5,
    status: "active"
  },
  {
    id: 1748544793859,
    name: "MIAS_DATA",
    slug: "mias_data", 
    databaseName: "MIAS_DATA_DB",
    createdAt: "2025-05-29",
    userCount: 0,
    status: "active"
  }
];

export async function registerRoutes(app: Express): Promise<Server> {

  // Initialize services
  const metricsSeriesService = new MetricsSeriesService(postgresAnalyticsService);

  // Initialize security services with database connection
  (sessionManagementService as any).db = storage.db;
  (accountSecurityService as any).db = storage.db;

  // Add session security middleware
  app.use(createSessionMiddleware(sessionManagementService));

  // Ensure sync scheduler is started
  console.log('🔧 Initializing sync scheduler...');
  // Force the module to execute by referencing the syncScheduler
  if (syncScheduler) {
    console.log('✅ Sync scheduler loaded and available');
  }
  // Ensure ETL scheduler is started
  console.log('🔧 Initializing ETL scheduler...');
  if (etlScheduler) {
    console.log('✅ ETL scheduler loaded and available');
  }
  
  // Configure session middleware
  app.use(session({
    secret: process.env.SESSION_SECRET || 'saulto-session-secret',
    resave: false,
    saveUninitialized: false,
    cookie: {
      secure: false, // Set to true in production with HTTPS
      httpOnly: true,
      maxAge: 24 * 60 * 60 * 1000 // 24 hours
    }
  }));

  // Add tenant validation middleware for multi-tenant security (except admin routes)
  app.use('/api', (req, res, next) => {
    console.log(`🔍 Checking route: ${req.path} for tenant validation bypass`);

    // Skip tenant validation for these routes
    if (req.path.startsWith('/auth') ||
        req.path.startsWith('/health') ||
        req.path.startsWith('/test-post') ||
        req.path.startsWith('/companies') ||
        req.path === '/metric-categories' ||
        // Only specific admin routes that need to bypass tenant validation
        req.path.startsWith('/admin/users') ||
        req.path.startsWith('/admin/companies') ||
        req.path.startsWith('/admin/sessions') ||
        req.path.startsWith('/admin/current-company') ||
        req.path.startsWith('/admin/clear-company') ||
        req.path.startsWith('/admin/switch-company')) {
      console.log(`🔧 Bypassing tenant validation for route: ${req.path}`);
      return next();
    }

    console.log(`📋 Applying tenant validation to: ${req.path}`);
    return validateTenantAccess(req, res, next);
  });
  
  // Simple test endpoint to verify browser requests work
  app.post("/api/test-post", (req, res) => {
    console.log("🧪 Test POST request received:", {
      body: req.body,
      headers: req.headers,
      sessionId: req.sessionID
    });
    res.json({ success: true, message: "Test POST endpoint working", receivedBody: req.body });
  });

  // Debug endpoint to get last login error
  app.get("/api/debug/last-error", (req, res) => {
    res.json(global.lastLoginError || { message: "No recent login errors" });
  });

  // Health check endpoint with service status
  app.get("/api/health", async (req, res) => {
    const health = {
      status: "healthy",
      timestamp: new Date().toISOString(),
      services: {
        main: "running",
        postgres: "unknown",
        connectors: "unknown"
      }
    };

    // Check Python connector service
    try {
      const connectorHealthy = await pythonConnectorService.isServiceHealthy();
      health.services.connectors = connectorHealthy ? "running" : "offline";
    } catch (error) {
      health.services.connectors = "error";
    }

    // PostgreSQL is always available via DATABASE_URL
    health.services.postgres = "running";

    res.json(health);
  });

  // Admin ETL endpoints
  // View scheduler status and scheduled jobs
  app.get('/api/admin/etl/status', requireAdmin, async (req, res) => {
    try {
      const enabled = process.env.ENABLE_ETL_SCHEDULER === 'true';
      const jobs = etlScheduler?.getJobs ? etlScheduler.getJobs() : [];
      res.json({ enabled, checkIntervalMs: 60000, jobs });
    } catch (error) {
      res.status(500).json({ success: false, error: (error as Error).message || 'Failed to get ETL status' });
    }
  });

  // Trigger ETL runs on demand
  app.post('/api/admin/etl/run', requireAdmin, async (req, res) => {
    try {
      const { companyId, periods } = req.body || {};
      const result = await etlScheduler.runNow({ companyId, periods });
      res.json(result);
    } catch (error) {
      res.status(500).json({ success: false, error: (error as Error).message || 'Failed to run ETL' });
    }
  });

  // Initialize Jira OAuth service
  (async () => {
    try {
      await jiraOAuthService.initialize();
      console.log('Jira OAuth service initialized');
    } catch (error) {
      console.warn('Failed to initialize Jira OAuth service:', error);
    }
  })();

  // Initialize HubSpot OAuth service
  (async () => {
    try {
      await hubspotOAuthService.initialize();
      console.log('HubSpot OAuth service initialized');
    } catch (error) {
      console.warn('Failed to initialize HubSpot OAuth service:', error);
    }
  })();

  // Initialize Mailchimp OAuth service
  (async () => {
    try {
      await mailchimpOAuthService.initialize();
      console.log('Mailchimp OAuth service initialized');
    } catch (error) {
      console.warn('Failed to initialize Mailchimp OAuth service:', error);
    }
  })();

  // Initialize Monday.com OAuth service
  (async () => {
    try {
      await mondayOAuthService.initialize();
      console.log('Monday.com OAuth service initialized');
    } catch (error) {
      console.warn('Failed to initialize Monday.com OAuth service:', error);
    }
  })();

  // Initialize Zoho OAuth service
  (async () => {
    try {
      await zohoOAuthService.initialize();
      console.log('Zoho OAuth service initialized');
    } catch (error) {
      console.warn('Failed to initialize Zoho OAuth service:', error);
    }
  })();

  // Jira OAuth2 Routes
  app.get("/api/auth/jira/authorize", async (req, res) => {
    try {
      // Accept companyId from query parameter or session
      const companyId = req.query.companyId ? parseInt(req.query.companyId as string) : req.session?.companyId;
      const userId = req.session?.user?.id;

      if (!companyId) {
        return res.status(400).json({ error: "Company context required" });
      }

      const authUrl = jiraOAuthService.getAuthorizationUrl(companyId, userId);
      res.redirect(authUrl);
    } catch (error) {
      console.error('Jira OAuth authorize error:', error);
      res.status(500).json({ error: "Failed to generate authorization URL" });
    }
  });

  app.get("/api/auth/jira/callback", async (req, res) => {
    try {
      const { code, state } = req.query;

      if (!code || !state) {
        return res.status(400).json({ error: "Missing code or state parameter" });
      }

      // Parse state to get company context
      const stateData = jiraOAuthService.parseState(state as string);
      
      // Exchange code for tokens
      const tokens = await jiraOAuthService.exchangeCodeForTokens(code as string, state as string);
      
      // Get user info (optional - don't fail if this doesn't work)
      let userInfo = null;
      try {
        userInfo = await jiraOAuthService.getUserInfo(tokens.access_token);
      } catch (error) {
        console.log('Could not get user info (missing scope?), continuing without it:', error.message);
      }
      
      // Get accessible Jira resources (instances)
      const resources = await jiraOAuthService.getAccessibleResources(tokens.access_token);

      // Store the OAuth tokens and connection info in the database
      // This should be stored per company for multi-tenant support
      const connectionData = {
        companyId: stateData.companyId,
        connectorType: 'jira',
        accessToken: tokens.access_token,
        refreshToken: tokens.refresh_token,
        expiresAt: new Date(Date.now() + tokens.expires_in * 1000),
        userInfo,
        resources,
        isActive: true,
        createdAt: new Date()
      };

      // Store in your dataSources table or create a new oauth_connections table
      await storage.createDataSource({
        companyId: stateData.companyId,
        name: `Jira (${userInfo?.name || 'Connected'})`,
        type: 'jira',
        config: {
          oauth: true,
          accessToken: tokens.access_token,
          refreshToken: tokens.refresh_token,
          expiresAt: connectionData.expiresAt.toISOString(),
          userInfo,
          resources,
          accountId: userInfo?.account_id || null
        },
        status: 'connected',
        isActive: true
      });

      // Redirect to frontend setup page with OAuth parameters
      const frontendUrl = process.env.FRONTEND_URL || 'http://localhost:5000';
      res.redirect(`${frontendUrl}/setup?code=${code}&state=${state}`);

    } catch (error) {
      console.error('Jira OAuth callback error:', error);
      const frontendUrl = process.env.FRONTEND_URL || 'http://localhost:5000';
      res.redirect(`${frontendUrl}/setup?error=oauth_failed&message=${encodeURIComponent(error.message)}`);
    }
  });

  // Jira table discovery endpoint
  app.get("/api/auth/jira/discover-tables/:companyId", async (req, res) => {
    try {
      const { companyId } = req.params;
      console.log(`🔍 Jira table discovery for company: ${companyId}`);
      
      // Get the stored OAuth token for this company
      const dataSources = await storage.getDataSources(parseInt(companyId));
      console.log(`🔍 Found ${dataSources.length} data sources for company`);
      
      // Find Jira source (active or inactive, since we can discover tables with valid tokens)
      const jiraSource = dataSources.find(ds => ds.type === 'jira');
      console.log(`🔍 Jira source found:`, !!jiraSource);
      console.log(`🔍 Jira source active status:`, jiraSource?.isActive);
      
      if (!jiraSource) {
        console.log(`❌ No Jira connection found for company ${companyId}`);
        return res.status(404).json({ error: "No Jira connection found for this company" });
      }
      
      const config = jiraSource.config || {};
      console.log(`🔍 Config loaded, accessToken exists:`, !!config.accessToken);
      console.log(`🔍 Resources in config:`, config.resources?.length || 0);
      
      const accessToken = config.accessToken;
      const resources = config.resources;
      
      if (!resources || resources.length === 0) {
        console.log(`❌ No resources available:`, resources);
        return res.status(400).json({ error: "No Jira resources available" });
      }
      
      // Use the first available Jira instance
      const cloudId = resources[0].id;
      console.log(`✅ Using cloud ID: ${cloudId}`);
      
      // Discover tables and their fields
      console.log(`🔍 Discovering Jira tables...`);
      const tables = await jiraOAuthService.discoverJiraTables(accessToken, cloudId);
      console.log(`✅ Found ${tables.length} tables`);
      
      res.json({ tables, cloudId });
    } catch (error) {
      console.error('Error discovering Jira tables:', error);
      res.status(500).json({ error: 'Failed to discover Jira tables' });
    }
  });

  app.get("/api/auth/jira/status/:companyId", async (req, res) => {
    try {
      const companyId = parseInt(req.params.companyId);
      
      // Check if company has active Jira connection
      const dataSources = await storage.getDataSources(companyId);
      const jiraConnection = dataSources.find(ds => ds.type === 'jira' && ds.isActive);

      if (!jiraConnection) {
        return res.json({ connected: false });
      }

      // Get OAuth info from config
      const config = jiraConnection.config || {};
      
      if (!config.oauth) {
        return res.json({ connected: false, method: 'basic_auth' });
      }

      // Check if token is still valid
      const expiresAt = new Date(config.expiresAt);
      const isExpired = expiresAt <= new Date();

      res.json({ 
        connected: true,
        method: 'oauth',
        userInfo: config.userInfo,
        resources: config.resources,
        expired: isExpired,
        expiresAt: config.expiresAt
      });

    } catch (error) {
      console.error('Jira OAuth status error:', error);
      res.status(500).json({ error: "Failed to check OAuth status" });
    }
  });

  // OAuth-based Jira sync endpoint
  app.post("/api/auth/jira/sync/:companyId", async (req, res) => {
    try {
      const companyId = parseInt(req.params.companyId);
      
      console.log(`🔄 Starting OAuth-based Jira sync for company ${companyId}`);
      
      // Use the Jira OAuth service to sync data
      const result = await jiraOAuthService.syncDataToSchema(companyId);
      
      if (result.success) {
        console.log(`✅ OAuth Jira sync completed for company ${companyId}: ${result.recordsSynced} records`);
        res.json({
          success: true,
          message: `Successfully synced ${result.recordsSynced} records from Jira`,
          recordsSynced: result.recordsSynced,
          tablesCreated: result.tablesCreated,
          method: 'oauth'
        });
      } else {
        console.error(`❌ OAuth Jira sync failed for company ${companyId}: ${result.error}`);
        res.status(500).json({
          success: false,
          message: result.error || 'Sync failed',
          method: 'oauth'
        });
      }
      
    } catch (error) {
      console.error('OAuth Jira sync endpoint error:', error);
      res.status(500).json({ 
        success: false,
        error: "Failed to sync Jira data via OAuth",
        method: 'oauth'
      });
    }
  });

  // HubSpot OAuth2 Routes
  app.get("/api/auth/hubspot/authorize", async (req, res) => {
    try {
      // Accept companyId from query parameter or session
      const companyId = req.query.companyId ? parseInt(req.query.companyId as string) : req.session?.companyId;
      const userId = req.session?.user?.id;

      if (!companyId) {
        return res.status(400).json({ error: "Company context required" });
      }

      const authUrl = hubspotOAuthService.getAuthorizationUrl(companyId, userId);
      res.redirect(authUrl);
    } catch (error) {
      console.error('HubSpot OAuth authorize error:', error);
      res.status(500).json({ error: "Failed to generate authorization URL" });
    }
  });

  app.get("/api/auth/hubspot/callback", async (req, res) => {
    try {
      const { code, state } = req.query;

      if (!code || !state) {
        return res.status(400).json({ error: "Missing code or state parameter" });
      }

      // Parse state to get company context
      const stateData = hubspotOAuthService.parseState(state as string);
      const { companyId } = stateData;

      console.log(`🔄 HubSpot OAuth callback for company ${companyId}`);

      // Exchange code for tokens
      const tokens = await hubspotOAuthService.exchangeCodeForTokens(code as string, state as string);

      // Get portal info
      const portalInfo = await hubspotOAuthService.getAccessTokenInfo(tokens.access_token);

      console.log(`✅ HubSpot OAuth successful for portal ${portalInfo.portalId}`);

      // Store tokens in database
      const hubspotConfig = {
        accessToken: tokens.access_token,
        refreshToken: tokens.refresh_token,
        expiresIn: tokens.expires_in,
        tokenType: tokens.token_type,
        portalInfo,
        connectedAt: new Date().toISOString(),
      };

      // Check if HubSpot data source already exists
      const dataSources = await storage.getDataSourcesByCompany(companyId);
      const existingHubSpot = dataSources.find(ds => ds.type === 'hubspot');

      if (existingHubSpot) {
        // Update existing data source
        await storage.updateDataSource(existingHubSpot.id, {
          status: 'connected',
          config: hubspotConfig,
          lastSyncAt: new Date(),
        });
      } else {
        // Create new data source
        await storage.createDataSource({
          companyId,
          name: `HubSpot Portal ${portalInfo.portalId}`,
          type: 'hubspot',
          status: 'connected',
          config: hubspotConfig,
        });
      }

      // Redirect back to frontend with success
      const frontendUrl = process.env.FRONTEND_URL || 'http://localhost:5000';
      res.redirect(`${frontendUrl}/setup?hubspot=connected`);
      
    } catch (error) {
      console.error('HubSpot OAuth callback error:', error);
      const frontendUrl = process.env.FRONTEND_URL || 'http://localhost:5000';
      res.redirect(`${frontendUrl}/setup?error=oauth_failed&message=${encodeURIComponent(error.message)}`);
    }
  });

  // HubSpot table discovery endpoint
  app.get("/api/auth/hubspot/discover-tables/:companyId", async (req, res) => {
    try {
      const { companyId } = req.params;
      console.log(`🔍 HubSpot table discovery for company: ${companyId}`);
      
      // Get the stored OAuth token for this company
      const dataSources = await storage.getDataSourcesByCompany(parseInt(companyId));
      const hubspotSource = dataSources.find(ds => ds.type === 'hubspot');
      
      if (!hubspotSource || !hubspotSource.config) {
        return res.status(404).json({ error: 'HubSpot connection not found' });
      }

      const config = typeof hubspotSource.config === 'string' 
        ? JSON.parse(hubspotSource.config) 
        : hubspotSource.config;
        
      if (!config.accessToken) {
        return res.status(400).json({ error: 'Invalid HubSpot configuration' });
      }

      // Discover available tables
      const tables = await hubspotOAuthService.discoverHubSpotTables(config.accessToken);
      
      // Group tables by category for better UX
      const categorizedTables = {
        core: tables.filter(t => t.isStandard),
        engagement: tables.filter(t => ['calls', 'emails', 'meetings', 'notes', 'tasks'].includes(t.name)),
        other: tables.filter(t => !t.isStandard && !['calls', 'emails', 'meetings', 'notes', 'tasks'].includes(t.name))
      };

      console.log(`✅ Discovered ${tables.length} HubSpot tables`);
      
      res.json({
        success: true,
        tables: categorizedTables,
        totalTables: tables.length
      });
      
    } catch (error) {
      console.error('Error discovering HubSpot tables:', error);
      res.status(500).json({ error: 'Failed to discover HubSpot tables' });
    }
  });

  app.get("/api/auth/hubspot/status/:companyId", async (req, res) => {
    try {
      const companyId = parseInt(req.params.companyId);
      
      // Check if company has active HubSpot connection
      const dataSources = await storage.getDataSources(companyId);
      const hubspotSource = dataSources.find(ds => ds.type === 'hubspot' && ds.status === 'connected');
      
      if (!hubspotSource || !hubspotSource.config) {
        return res.json({ connected: false });
      }

      const config = typeof hubspotSource.config === 'string' 
        ? JSON.parse(hubspotSource.config) 
        : hubspotSource.config;

      const status = {
        connected: true,
        method: 'oauth',
        portalInfo: config.portalInfo,
        expiresAt: config.expiresAt,
        expired: false // HubSpot tokens are long-lived
      };

      // Test if token is still valid
      if (config.accessToken) {
        const isValid = await hubspotOAuthService.testApiAccess(config.accessToken);
        if (!isValid) {
          status.expired = true;
        }
      }

      res.json(status);
    } catch (error) {
      console.error('Error checking HubSpot OAuth status:', error);
      res.status(500).json({ error: "Failed to check OAuth status" });
    }
  });

  // OAuth-based HubSpot sync endpoint
  app.post("/api/auth/hubspot/sync/:companyId", async (req, res) => {
    try {
      const companyId = parseInt(req.params.companyId);
      
      console.log(`🔄 Starting OAuth-based HubSpot sync for company ${companyId}`);
      
      // Use the HubSpot OAuth service to sync data
      const result = await hubspotOAuthService.syncDataToSchema(companyId);
      
      if (result.success) {
        console.log(`✅ OAuth HubSpot sync completed for company ${companyId}: ${result.recordsSynced} records`);
        res.json({
          success: true,
          message: `Successfully synced ${result.recordsSynced} records from HubSpot`,
          recordsSynced: result.recordsSynced,
          tablesCreated: result.tablesCreated,
          method: 'oauth'
        });
      } else {
        console.error(`❌ OAuth HubSpot sync failed for company ${companyId}: ${result.error}`);
        res.status(500).json({
          success: false,
          error: result.error || "Failed to sync HubSpot data",
          method: 'oauth'
        });
      }
      
    } catch (error) {
      console.error('OAuth HubSpot sync endpoint error:', error);
      res.status(500).json({ 
        success: false,
        error: "Failed to sync HubSpot data via OAuth",
        method: 'oauth'
      });
    }
  });

  // Mailchimp OAuth2 Routes
  app.get("/api/auth/mailchimp/authorize", async (req, res) => {
    try {
      // Accept companyId from query parameter or session
      const companyId = req.query.companyId ? parseInt(req.query.companyId as string) : req.session?.companyId;
      const userId = req.session?.user?.id;

      if (!companyId) {
        return res.status(400).json({ error: "Company context required" });
      }

      const authUrl = mailchimpOAuthService.getAuthorizationUrl(companyId, userId);
      res.redirect(authUrl);
    } catch (error) {
      console.error('Mailchimp OAuth authorize error:', error);
      res.status(500).json({ error: "Failed to generate authorization URL" });
    }
  });

  app.get("/api/auth/mailchimp/callback", async (req, res) => {
    try {
      const { code, state } = req.query;

      if (!code || !state) {
        return res.status(400).json({ error: "Missing code or state parameter" });
      }

      // Parse state to get company context
      const stateData = mailchimpOAuthService.parseState(state as string);
      const { companyId } = stateData;

      console.log(`🔄 Mailchimp OAuth callback for company ${companyId}`);

      // Exchange code for tokens
      const tokens = await mailchimpOAuthService.exchangeCodeForTokens(code as string, state as string);

      // Get metadata to determine data center and API endpoint
      const metadata = await mailchimpOAuthService.getMetadata(tokens.access_token);

      // Get user account info
      const accountInfo = await mailchimpOAuthService.getUserInfo(tokens.access_token, metadata.api_endpoint);

      console.log(`✅ Mailchimp OAuth successful for account ${accountInfo.account_id}`);

      // Store tokens and metadata in database
      const mailchimpConfig = {
        accessToken: tokens.access_token,
        refreshToken: tokens.refresh_token,
        expiresIn: tokens.expires_in,
        tokenType: tokens.token_type,
        scope: tokens.scope,
        account_id: accountInfo.account_id,
        account_name: accountInfo.account_name,
        email: accountInfo.email,
        dc: metadata.dc,
        api_endpoint: metadata.api_endpoint,
        login_url: metadata.login_url,
        accountInfo,
        connectedAt: new Date().toISOString(),
      };

      // Check if Mailchimp data source already exists
      const dataSources = await storage.getDataSourcesByCompany(companyId);
      const existingMailchimp = dataSources.find(ds => ds.type === 'mailchimp');

      if (existingMailchimp) {
        // Update existing data source
        await storage.updateDataSource(existingMailchimp.id, {
          status: 'connected',
          config: mailchimpConfig,
          lastSyncAt: new Date(),
        });
      } else {
        // Create new data source
        await storage.createDataSource({
          companyId,
          name: `Mailchimp Account ${accountInfo.account_name}`,
          type: 'mailchimp',
          status: 'connected',
          config: mailchimpConfig,
        });
      }

      // Redirect back to frontend with success
      const frontendUrl = process.env.FRONTEND_URL || 'http://localhost:5000';
      res.redirect(`${frontendUrl}/setup?mailchimp=connected`);

    } catch (error) {
      console.error('Mailchimp OAuth callback error:', error);
      const frontendUrl = process.env.FRONTEND_URL || 'http://localhost:5000';
      res.redirect(`${frontendUrl}/setup?error=oauth_failed&message=${encodeURIComponent(error.message)}`);
    }
  });

  // Mailchimp table discovery endpoint
  app.get("/api/auth/mailchimp/discover-tables/:companyId", async (req, res) => {
    try {
      const { companyId } = req.params;
      console.log(`🔍 Mailchimp table discovery for company: ${companyId}`);

      // Get the stored OAuth token for this company
      const dataSources = await storage.getDataSourcesByCompany(parseInt(companyId));
      const mailchimpSource = dataSources.find(ds => ds.type === 'mailchimp');

      if (!mailchimpSource || !mailchimpSource.config) {
        return res.status(404).json({ error: 'Mailchimp connection not found' });
      }

      const config = typeof mailchimpSource.config === 'string'
        ? JSON.parse(mailchimpSource.config)
        : mailchimpSource.config;

      if (!config.accessToken) {
        return res.status(400).json({ error: 'Invalid Mailchimp configuration' });
      }

      // Discover available tables
      const tables = await mailchimpOAuthService.discoverTables(config.accessToken, config.api_endpoint);

      // Group tables by category for better UX
      const categorizedTables = {
        core: tables.filter(t => t.isStandard),
        audiences: tables.filter(t => ['lists', 'list_members', 'segments'].includes(t.name)),
        campaigns: tables.filter(t => ['campaigns', 'campaign_reports', 'automations'].includes(t.name)),
        ecommerce: tables.filter(t => ['stores', 'orders', 'products', 'customers', 'carts'].includes(t.name)),
        other: tables.filter(t => !t.isStandard && !['lists', 'list_members', 'segments', 'campaigns', 'campaign_reports', 'automations', 'stores', 'orders', 'products', 'customers', 'carts'].includes(t.name))
      };

      console.log(`✅ Discovered ${tables.length} Mailchimp tables`);

      res.json({
        success: true,
        tables: categorizedTables,
        totalTables: tables.length
      });

    } catch (error) {
      console.error('Error discovering Mailchimp tables:', error);
      res.status(500).json({ error: 'Failed to discover Mailchimp tables' });
    }
  });

  app.get("/api/auth/mailchimp/status/:companyId", async (req, res) => {
    try {
      const companyId = parseInt(req.params.companyId);

      // Check if company has active Mailchimp connection
      const dataSources = await storage.getDataSources(companyId);
      const mailchimpSource = dataSources.find(ds => ds.type === 'mailchimp' && ds.status === 'connected');

      if (!mailchimpSource || !mailchimpSource.config) {
        return res.json({ connected: false });
      }

      const config = typeof mailchimpSource.config === 'string'
        ? JSON.parse(mailchimpSource.config)
        : mailchimpSource.config;

      const status = {
        connected: true,
        method: 'oauth',
        accountInfo: config.accountInfo,
        dc: config.dc,
        api_endpoint: config.api_endpoint,
        expired: false // Mailchimp tokens typically don't expire
      };

      // Test if token is still valid
      if (config.accessToken) {
        const isValid = await mailchimpOAuthService.testApiAccess(config.accessToken, config.api_endpoint);
        if (!isValid) {
          status.expired = true;
        }
      }

      res.json(status);
    } catch (error) {
      console.error('Error checking Mailchimp OAuth status:', error);
      res.status(500).json({ error: "Failed to check OAuth status" });
    }
  });

  // OAuth-based Mailchimp sync endpoint
  app.post("/api/auth/mailchimp/sync/:companyId", async (req, res) => {
    try {
      const companyId = parseInt(req.params.companyId);

      console.log(`🔄 Starting OAuth-based Mailchimp sync for company ${companyId}`);

      // Use the Mailchimp OAuth service to sync data
      const result = await mailchimpOAuthService.syncDataToSchema(companyId);

      if (result.success) {
        console.log(`✅ OAuth Mailchimp sync completed for company ${companyId}: ${result.recordsSynced} records`);
        res.json({
          success: true,
          message: `Successfully synced ${result.recordsSynced} records from Mailchimp`,
          recordsSynced: result.recordsSynced,
          tablesCreated: result.tablesCreated,
          method: 'oauth'
        });
      } else {
        console.error(`❌ OAuth Mailchimp sync failed for company ${companyId}: ${result.error}`);
        res.status(500).json({
          success: false,
          error: result.error || "Failed to sync Mailchimp data",
          method: 'oauth'
        });
      }

    } catch (error) {
      console.error('OAuth Mailchimp sync endpoint error:', error);
      res.status(500).json({
        success: false,
        error: "Failed to sync Mailchimp data via OAuth",
        method: 'oauth'
      });
    }
  });

  // Mailchimp webhook management endpoints
  app.post("/api/auth/mailchimp/webhooks/create/:companyId", async (req, res) => {
    try {
      const companyId = parseInt(req.params.companyId);
      const { listId } = req.body;

      if (!listId) {
        return res.status(400).json({ error: 'List ID is required' });
      }

      // Get Mailchimp configuration
      const dataSources = await storage.getDataSourcesByCompany(companyId);
      const mailchimpSource = dataSources.find(ds => ds.type === 'mailchimp');

      if (!mailchimpSource?.config) {
        return res.status(404).json({ error: 'Mailchimp connection not found' });
      }

      const config = typeof mailchimpSource.config === 'string'
        ? JSON.parse(mailchimpSource.config)
        : mailchimpSource.config;

      // Create webhook callback URL
      const callbackUrl = `${process.env.APP_URL || 'http://localhost:5000'}/api/webhooks/mailchimp/${companyId}/${listId}`;

      // Create webhook
      const webhook = await mailchimpOAuthService.createWebhook(
        config.accessToken,
        config.api_endpoint,
        listId,
        callbackUrl
      );

      res.json({
        success: true,
        webhook,
        callbackUrl
      });

    } catch (error) {
      console.error('Error creating Mailchimp webhook:', error);
      res.status(500).json({ error: 'Failed to create webhook' });
    }
  });

  app.get("/api/auth/mailchimp/webhooks/list/:companyId/:listId", async (req, res) => {
    try {
      const companyId = parseInt(req.params.companyId);
      const { listId } = req.params;

      // Get Mailchimp configuration
      const dataSources = await storage.getDataSourcesByCompany(companyId);
      const mailchimpSource = dataSources.find(ds => ds.type === 'mailchimp');

      if (!mailchimpSource?.config) {
        return res.status(404).json({ error: 'Mailchimp connection not found' });
      }

      const config = typeof mailchimpSource.config === 'string'
        ? JSON.parse(mailchimpSource.config)
        : mailchimpSource.config;

      // List webhooks
      const webhooks = await mailchimpOAuthService.listWebhooks(
        config.accessToken,
        config.api_endpoint,
        listId
      );

      res.json({
        success: true,
        webhooks
      });

    } catch (error) {
      console.error('Error listing Mailchimp webhooks:', error);
      res.status(500).json({ error: 'Failed to list webhooks' });
    }
  });

  app.delete("/api/auth/mailchimp/webhooks/:companyId/:listId/:webhookId", async (req, res) => {
    try {
      const companyId = parseInt(req.params.companyId);
      const { listId, webhookId } = req.params;

      // Get Mailchimp configuration
      const dataSources = await storage.getDataSourcesByCompany(companyId);
      const mailchimpSource = dataSources.find(ds => ds.type === 'mailchimp');

      if (!mailchimpSource?.config) {
        return res.status(404).json({ error: 'Mailchimp connection not found' });
      }

      const config = typeof mailchimpSource.config === 'string'
        ? JSON.parse(mailchimpSource.config)
        : mailchimpSource.config;

      // Delete webhook
      await mailchimpOAuthService.deleteWebhook(
        config.accessToken,
        config.api_endpoint,
        listId,
        webhookId
      );

      res.json({
        success: true,
        message: 'Webhook deleted successfully'
      });

    } catch (error) {
      console.error('Error deleting Mailchimp webhook:', error);
      res.status(500).json({ error: 'Failed to delete webhook' });
    }
  });

  // Mailchimp webhook handler
  app.post("/api/webhooks/mailchimp/:companyId/:listId", async (req, res) => {
    try {
      const companyId = parseInt(req.params.companyId);
      const { listId } = req.params;

      // Verify webhook (Mailchimp sends a verification request)
      if (req.query.challenge) {
        return res.status(200).send(req.query.challenge);
      }

      // Process webhook payload
      const normalizedPayload = await mailchimpOAuthService.processWebhookPayload(req.body);

      // Log webhook event
      console.log(`📨 Mailchimp webhook received for company ${companyId}, list ${listId}:`, normalizedPayload.type);

      // Here you could trigger incremental sync or store the webhook data
      // For now, we'll just log it and return success

      res.status(200).json({
        success: true,
        message: 'Webhook processed successfully',
        eventType: normalizedPayload.type
      });

    } catch (error) {
      console.error('Error processing Mailchimp webhook:', error);
      res.status(500).json({ error: 'Failed to process webhook' });
    }
  });

  // Monday.com OAuth2 Routes
  app.get("/api/auth/monday/authorize", async (req, res) => {
    try {
      // Accept companyId from query parameter or session
      const companyId = req.query.companyId ? parseInt(req.query.companyId as string) : req.session?.companyId;
      const userId = req.session?.user?.id;

      if (!companyId) {
        return res.status(400).json({ error: "Company context required" });
      }

      const authUrl = mondayOAuthService.getAuthorizationUrl(companyId, userId);
      res.redirect(authUrl);
    } catch (error) {
      console.error('Monday.com OAuth authorize error:', error);
      res.status(500).json({ error: "Failed to generate authorization URL" });
    }
  });

  app.get("/api/auth/monday/callback", async (req, res) => {
    try {
      const { code, state } = req.query;

      if (!code || !state) {
        return res.status(400).json({ error: "Missing code or state parameter" });
      }

      // Parse state to get company context
      const stateData = mondayOAuthService.parseState(state as string);
      const { companyId } = stateData;

      console.log(`🔄 Monday.com OAuth callback for company ${companyId}`);

      // Exchange code for tokens
      const tokens = await mondayOAuthService.exchangeCodeForTokens(code as string, state as string);

      // Get user account info
      const userInfo = await mondayOAuthService.getUserInfo(tokens.access_token);

      console.log(`✅ Monday.com OAuth successful for user ${userInfo.id}`);

      // Store tokens and user info in database
      const mondayConfig = {
        accessToken: tokens.access_token,
        refreshToken: tokens.refresh_token,
        expiresIn: tokens.expires_in,
        tokenType: tokens.token_type,
        scope: tokens.scope,
        user_id: userInfo.id,
        user_name: userInfo.name,
        user_email: userInfo.email,
        account_id: userInfo.account_id,
        is_admin: userInfo.is_admin,
        userInfo,
        connectedAt: new Date().toISOString(),
      };

      // Check if Monday.com data source already exists
      const dataSources = await storage.getDataSourcesByCompany(companyId);
      const existingMonday = dataSources.find(ds => ds.type === 'monday');

      if (existingMonday) {
        // Update existing data source
        await storage.updateDataSource(existingMonday.id, {
          status: 'connected',
          config: mondayConfig,
          lastSyncAt: new Date(),
        });
      } else {
        // Create new data source
        await storage.createDataSource({
          companyId,
          name: `Monday.com Account ${userInfo.name}`,
          type: 'monday',
          status: 'connected',
          config: mondayConfig,
        });
      }

      // Redirect back to frontend with success
      const frontendUrl = process.env.FRONTEND_URL || 'http://localhost:5000';
      res.redirect(`${frontendUrl}/setup?monday=connected`);

    } catch (error) {
      console.error('Monday.com OAuth callback error:', error);
      const frontendUrl = process.env.FRONTEND_URL || 'http://localhost:5000';
      res.redirect(`${frontendUrl}/setup?error=oauth_failed&message=${encodeURIComponent(error.message)}`);
    }
  });

  // Monday.com table discovery endpoint
  app.get("/api/auth/monday/discover-tables/:companyId", async (req, res) => {
    try {
      const { companyId } = req.params;
      console.log(`🔍 Monday.com table discovery for company: ${companyId}`);

      // Get the stored OAuth token for this company
      const dataSources = await storage.getDataSourcesByCompany(parseInt(companyId));
      const mondaySource = dataSources.find(ds => ds.type === 'monday');

      if (!mondaySource || !mondaySource.config) {
        return res.status(404).json({ error: 'Monday.com connection not found' });
      }

      const config = typeof mondaySource.config === 'string'
        ? JSON.parse(mondaySource.config)
        : mondaySource.config;

      if (!config.accessToken) {
        return res.status(400).json({ error: 'Invalid Monday.com configuration' });
      }

      // Discover available tables
      const tables = await mondayOAuthService.discoverTables(config.accessToken);

      // Group tables by category for better UX
      const categorizedTables = {
        core: tables.filter(t => t.isStandard),
        boards: tables.filter(t => ['boards', 'workspaces'].includes(t.name)),
        items: tables.filter(t => ['items', 'updates'].includes(t.name)),
        users: tables.filter(t => ['users', 'teams'].includes(t.name)),
        other: tables.filter(t => !t.isStandard && !['boards', 'workspaces', 'items', 'updates', 'users', 'teams'].includes(t.name))
      };

      console.log(`✅ Discovered ${tables.length} Monday.com tables`);

      res.json({
        success: true,
        tables: categorizedTables,
        totalTables: tables.length
      });

    } catch (error) {
      console.error('Error discovering Monday.com tables:', error);
      res.status(500).json({ error: 'Failed to discover Monday.com tables' });
    }
  });

  app.get("/api/auth/monday/status/:companyId", async (req, res) => {
    try {
      const companyId = parseInt(req.params.companyId);

      // Check if company has active Monday.com connection
      const dataSources = await storage.getDataSources(companyId);
      const mondaySource = dataSources.find(ds => ds.type === 'monday' && ds.status === 'connected');

      if (!mondaySource || !mondaySource.config) {
        return res.json({ connected: false });
      }

      const config = typeof mondaySource.config === 'string'
        ? JSON.parse(mondaySource.config)
        : mondaySource.config;

      const status = {
        connected: true,
        method: 'oauth',
        userInfo: config.userInfo,
        account_id: config.account_id,
        expiresAt: config.expiresAt,
        expired: false
      };

      // Test if token is still valid
      if (config.accessToken) {
        const isValid = await mondayOAuthService.testApiAccess(config.accessToken);
        if (!isValid) {
          status.expired = true;
        }
      }

      res.json(status);
    } catch (error) {
      console.error('Error checking Monday.com OAuth status:', error);
      res.status(500).json({ error: "Failed to check OAuth status" });
    }
  });

  // OAuth-based Monday.com sync endpoint
  app.post("/api/auth/monday/sync/:companyId", async (req, res) => {
    try {
      const companyId = parseInt(req.params.companyId);

      console.log(`🔄 Starting OAuth-based Monday.com sync for company ${companyId}`);

      // Use the Monday.com OAuth service to sync data
      const result = await mondayOAuthService.syncDataToSchema(companyId);

      if (result.success) {
        console.log(`✅ OAuth Monday.com sync completed for company ${companyId}: ${result.recordsSynced} records`);
        res.json({
          success: true,
          message: `Successfully synced ${result.recordsSynced} records from Monday.com`,
          recordsSynced: result.recordsSynced,
          tablesCreated: result.tablesCreated,
          method: 'oauth'
        });
      } else {
        console.error(`❌ OAuth Monday.com sync failed for company ${companyId}: ${result.error}`);
        res.status(500).json({
          success: false,
          error: result.error || "Failed to sync Monday.com data",
          method: 'oauth'
        });
      }

    } catch (error) {
      console.error('OAuth Monday.com sync endpoint error:', error);
      res.status(500).json({
        success: false,
        error: "Failed to sync Monday.com data via OAuth",
        method: 'oauth'
      });
    }
  });

  // Monday.com webhook management endpoints
  app.post("/api/auth/monday/webhooks/create/:companyId", async (req, res) => {
    try {
      const companyId = parseInt(req.params.companyId);
      const { boardId } = req.body;

      if (!boardId) {
        return res.status(400).json({ error: 'Board ID is required' });
      }

      // Get Monday.com configuration
      const dataSources = await storage.getDataSourcesByCompany(companyId);
      const mondaySource = dataSources.find(ds => ds.type === 'monday');

      if (!mondaySource?.config) {
        return res.status(404).json({ error: 'Monday.com connection not found' });
      }

      const config = typeof mondaySource.config === 'string'
        ? JSON.parse(mondaySource.config)
        : mondaySource.config;

      // Create webhook callback URL
      const callbackUrl = `${process.env.APP_URL || 'http://localhost:5000'}/api/webhooks/monday/${companyId}/${boardId}`;

      // Create webhook
      const webhook = await mondayOAuthService.createWebhook(
        config.accessToken,
        boardId,
        callbackUrl
      );

      res.json({
        success: true,
        webhook,
        callbackUrl
      });

    } catch (error) {
      console.error('Error creating Monday.com webhook:', error);
      res.status(500).json({ error: 'Failed to create webhook' });
    }
  });

  app.delete("/api/auth/monday/webhooks/:companyId/:webhookId", async (req, res) => {
    try {
      const companyId = parseInt(req.params.companyId);
      const { webhookId } = req.params;

      // Get Monday.com configuration
      const dataSources = await storage.getDataSourcesByCompany(companyId);
      const mondaySource = dataSources.find(ds => ds.type === 'monday');

      if (!mondaySource?.config) {
        return res.status(404).json({ error: 'Monday.com connection not found' });
      }

      const config = typeof mondaySource.config === 'string'
        ? JSON.parse(mondaySource.config)
        : mondaySource.config;

      // Delete webhook
      await mondayOAuthService.deleteWebhook(config.accessToken, webhookId);

      res.json({
        success: true,
        message: 'Webhook deleted successfully'
      });

    } catch (error) {
      console.error('Error deleting Monday.com webhook:', error);
      res.status(500).json({ error: 'Failed to delete webhook' });
    }
  });

  // Monday.com webhook handler
  app.post("/api/webhooks/monday/:companyId/:boardId", async (req, res) => {
    try {
      const companyId = parseInt(req.params.companyId);
      const { boardId } = req.params;

      // Verify webhook (Monday.com sends a challenge for verification)
      if (req.body.challenge) {
        return res.status(200).json({ challenge: req.body.challenge });
      }

      // Process webhook payload
      const normalizedPayload = await mondayOAuthService.processWebhookPayload(req.body);

      // Log webhook event
      console.log(`📨 Monday.com webhook received for company ${companyId}, board ${boardId}:`, normalizedPayload.type);

      // Here you could trigger incremental sync or store the webhook data
      // For now, we'll just log it and return success

      res.status(200).json({
        success: true,
        message: 'Webhook processed successfully',
        eventType: normalizedPayload.type
      });

    } catch (error) {
      console.error('Error processing Monday.com webhook:', error);
      res.status(500).json({ error: 'Failed to process webhook' });
    }
  });

  // Odoo OAuth2 Routes
  app.get("/api/auth/odoo/authorize", async (req, res) => {
    try {
      // Accept companyId from query parameter or session
      const companyId = req.query.companyId ? parseInt(req.query.companyId as string) : req.session?.companyId;
      const userId = req.session?.user?.id;

      if (!companyId) {
        return res.status(400).json({ error: "Company context required" });
      }

      // Note: Odoo instance URL and credentials are now stored in database
      const authUrl = await odooOAuthService.getAuthorizationUrl(companyId, userId);
      res.redirect(authUrl);
    } catch (error) {
      console.error('Odoo OAuth authorize error:', error);
      res.status(500).json({ error: "Failed to generate authorization URL" });
    }
  });

  app.get("/api/auth/odoo/callback", async (req, res) => {
    try {
      const { code, state } = req.query;

      if (!code || !state) {
        return res.status(400).json({ error: "Missing code or state parameter" });
      }

      // Parse state to get company context
      const stateData = odooOAuthService.parseState(state as string);
      const { companyId } = stateData;

      console.log(`🔄 Odoo OAuth callback for company ${companyId}`);

      // Exchange code for tokens using stored credentials
      const tokens = await odooOAuthService.exchangeCodeForTokens(code as string, state as string, companyId);

      // Get Odoo instance URL from stored config for user info call
      const dataSources = await storage.getDataSourcesByCompany(companyId);
      const odooSource = dataSources.find(ds => ds.type === 'odoo');
      
      if (!odooSource?.config) {
        throw new Error('Odoo configuration not found');
      }

      const config = typeof odooSource.config === 'string' 
        ? JSON.parse(odooSource.config) 
        : odooSource.config;

      // Get user info
      const userInfo = await odooOAuthService.getUserInfo(tokens.access_token, config.odooInstanceUrl);

      console.log(`✅ Odoo OAuth successful for database ${userInfo.database}`);

      // Store tokens in database while preserving original credentials
      const odooConfig = {
        ...config,  // Preserve original setup config (consumerKey, consumerSecret, odooInstanceUrl)
        accessToken: tokens.access_token,
        refreshToken: tokens.refresh_token,
        expiresIn: tokens.expires_in,
        tokenType: tokens.token_type,
        userInfo,
        connectedAt: new Date().toISOString(),
      };

      // Update the existing data source
      await storage.updateDataSource(odooSource.id, {
        status: 'connected',
        config: odooConfig,
        lastSyncAt: new Date(),
      });

      // Redirect back to frontend with success
      const frontendUrl = process.env.FRONTEND_URL || 'http://localhost:5000';
      res.redirect(`${frontendUrl}/setup?odoo=connected`);
      
    } catch (error) {
      console.error('Odoo OAuth callback error:', error);
      const frontendUrl = process.env.FRONTEND_URL || 'http://localhost:5000';
      res.redirect(`${frontendUrl}/setup?error=oauth_failed&message=${encodeURIComponent(error.message)}`);
    }
  });

  // Odoo table discovery endpoint
  app.get("/api/auth/odoo/discover-tables/:companyId", async (req, res) => {
    try {
      const { companyId } = req.params;
      console.log(`🔍 Odoo table discovery for company: ${companyId}`);
      
      // Get the stored OAuth token for this company
      const dataSources = await storage.getDataSourcesByCompany(parseInt(companyId));
      const odooSource = dataSources.find(ds => ds.type === 'odoo');
      
      if (!odooSource || !odooSource.config) {
        return res.status(404).json({ error: 'Odoo connection not found' });
      }

      const config = typeof odooSource.config === 'string' 
        ? JSON.parse(odooSource.config) 
        : odooSource.config;
        
      if (!config.accessToken || !config.odooInstanceUrl) {
        return res.status(400).json({ error: 'Invalid Odoo configuration' });
      }

      // Discover available tables
      const tables = await odooOAuthService.discoverTables(config.accessToken, config.odooInstanceUrl);
      
      // Group tables by category for better UX
      const categorizedTables = {
        core: tables.filter(t => t.isStandard),
        financial: tables.filter(t => ['sale_order', 'account_move', 'purchase_order'].includes(t.name)),
        operational: tables.filter(t => ['stock_move', 'product_product', 'res_partner'].includes(t.name)),
        other: tables.filter(t => !t.isStandard && !['sale_order', 'account_move', 'purchase_order', 'stock_move', 'product_product', 'res_partner'].includes(t.name))
      };

      console.log(`✅ Discovered ${tables.length} Odoo tables`);
      
      res.json({
        success: true,
        tables: categorizedTables,
        totalTables: tables.length
      });
      
    } catch (error) {
      console.error('Error discovering Odoo tables:', error);
      res.status(500).json({ error: 'Failed to discover Odoo tables' });
    }
  });

  app.get("/api/auth/odoo/status/:companyId", async (req, res) => {
    try {
      const companyId = parseInt(req.params.companyId);
      
      // Check if company has active Odoo connection
      const dataSources = await storage.getDataSources(companyId);
      const odooSource = dataSources.find(ds => ds.type === 'odoo' && ds.status === 'connected');
      
      if (!odooSource || !odooSource.config) {
        return res.json({ connected: false });
      }

      const config = typeof odooSource.config === 'string' 
        ? JSON.parse(odooSource.config) 
        : odooSource.config;

      const status = {
        connected: true,
        method: 'oauth',
        userInfo: config.userInfo,
        odooInstanceUrl: config.odooInstanceUrl,
        connectedAt: config.connectedAt,
      };

      res.json(status);
    } catch (error) {
      console.error('Error checking Odoo status:', error);
      res.status(500).json({ error: 'Failed to check Odoo status' });
    }
  });

  // API Key-based Odoo sync endpoint
  app.post("/api/auth/odoo/sync/:companyId", async (req, res) => {
    try {
      const companyId = parseInt(req.params.companyId);
      
      console.log(`🔄 Starting API key-based Odoo sync for company ${companyId}`);
      
      // Use the Odoo API service to sync data (XML-RPC with API keys)
      const result = await odooApiService.syncDataToSchema(companyId);
      
      if (result.success) {
        console.log(`✅ API key Odoo sync completed for company ${companyId}: ${result.recordsSynced} records`);
        res.json({
          success: true,
          message: `Successfully synced ${result.recordsSynced} records from Odoo`,
          recordsSynced: result.recordsSynced,
          tablesCreated: result.tablesCreated,
          method: 'oauth'
        });
      } else {
        console.error(`❌ OAuth Odoo sync failed for company ${companyId}: ${result.error}`);
        res.status(500).json({
          success: false,
          error: result.error || "Failed to sync Odoo data",
          method: 'oauth'
        });
      }
      
    } catch (error) {
      console.error('OAuth Odoo sync endpoint error:', error);
      res.status(500).json({ 
        success: false,
        error: "Failed to sync Odoo data via OAuth",
        method: 'oauth'
      });
    }
  });

  // Odoo setup endpoint for initial configuration with customer-provided OAuth credentials
  app.post("/api/auth/odoo/setup", async (req, res) => {
    try {
      const { companyId, odooInstanceUrl, odooDatabase, odooUsername, odooApiKey } = req.body;

      // Debug logging
      console.log('🔍 Received Odoo setup parameters:', {
        companyId: companyId || 'MISSING',
        odooInstanceUrl: odooInstanceUrl?.length ? `SET (${odooInstanceUrl.length} chars)` : 'EMPTY',
        odooDatabase: odooDatabase?.length ? `SET (${odooDatabase.length} chars)` : 'EMPTY', 
        odooUsername: odooUsername?.length ? `SET (${odooUsername.length} chars)` : 'EMPTY',
        odooApiKey: odooApiKey?.length ? `SET (${odooApiKey.length} chars)` : 'EMPTY'
      });

      // Check for missing parameters and report specifically which ones
      const missing = [];
      if (!companyId) missing.push('companyId');
      if (!odooInstanceUrl?.trim()) missing.push('odooInstanceUrl');
      if (!odooDatabase?.trim()) missing.push('odooDatabase');
      if (!odooUsername?.trim()) missing.push('odooUsername');
      if (!odooApiKey?.trim()) missing.push('odooApiKey');

      if (missing.length > 0) {
        console.log('❌ Missing required parameters:', missing);
        return res.status(400).json({ 
          error: `Missing required parameters: ${missing.join(', ')}` 
        });
      }

      // Validate URL format
      try {
        new URL(odooInstanceUrl);
      } catch {
        return res.status(400).json({ error: "Invalid Odoo instance URL format" });
      }

      // Create or update Odoo data source with setup configuration
      const dataSources = await storage.getDataSourcesByCompany(companyId);
      const existingOdoo = dataSources.find(ds => ds.type === 'odoo');

      // Test API key connection before saving
      console.log(`🔐 Testing Odoo API key connection for ${odooUsername}@${odooDatabase}`);
      const { odooApiService } = await import('./services/odoo-api.js');
      const authResult = await odooApiService.authenticate(
        odooInstanceUrl.replace(/\/$/, ''),
        odooDatabase,
        odooUsername,
        odooApiKey
      );

      if (!authResult.success) {
        return res.status(400).json({ 
          error: `Odoo authentication failed: ${authResult.error}` 
        });
      }

      console.log(`✅ Odoo API key authentication successful for user: ${authResult.userInfo?.name}`);

      const setupConfig = {
        odooInstanceUrl: odooInstanceUrl.replace(/\/$/, ''), // Remove trailing slash
        odooDatabase,
        odooUsername,
        odooApiKey,
        userInfo: authResult.userInfo,
        setupAt: new Date().toISOString(),
      };

      if (existingOdoo) {
        // Update existing data source
        await storage.updateDataSource(existingOdoo.id, {
          status: 'connected',
          config: setupConfig,
        });
      } else {
        // Create new data source
        await storage.createDataSource({
          companyId,
          name: `Odoo ERP (${authResult.userInfo?.company_name || new URL(odooInstanceUrl).hostname})`,
          type: 'odoo',
          status: 'connected',
          config: setupConfig,
        });
      }

      res.json({
        success: true,
        message: "Odoo setup configuration saved successfully",
        nextStep: "oauth_authorization"
      });

    } catch (error) {
      console.error('Odoo setup error:', error);
      res.status(500).json({ error: "Failed to save Odoo setup configuration" });
    }
  });

  // Zoho OAuth2 Routes
  app.get("/api/auth/zoho/authorize", async (req, res) => {
    try {
      const companyId = parseInt(req.query.company_id as string);
      const userId = req.query.user_id ? parseInt(req.query.user_id as string) : undefined;
      
      if (!companyId) {
        return res.status(400).json({ error: "Company ID is required" });
      }

      const authUrl = zohoOAuthService.getAuthorizationUrl(companyId, userId);
      res.redirect(authUrl);
    } catch (error) {
      console.error('Failed to generate Zoho authorization URL:', error);
      res.status(500).json({ error: "Failed to generate authorization URL" });
    }
  });

  app.get("/api/auth/zoho/callback", async (req, res) => {
    try {
      const code = req.query.code as string;
      const state = req.query.state as string;
      const error = req.query.error as string;

      if (error) {
        console.error('Zoho OAuth error:', error);
        return res.redirect(`${process.env.APP_URL || 'http://localhost:5000'}/setup?error=zoho_auth_denied`);
      }

      if (!code || !state) {
        return res.status(400).send('Missing authorization code or state');
      }

      // Parse state to get company and user info
      const stateData = zohoOAuthService.parseState(state);
      const { companyId, userId } = stateData;

      // Exchange code for tokens
      const tokens = await zohoOAuthService.exchangeCodeForTokens(code, state);
      
      // Get user info
      const userInfo = await zohoOAuthService.getUserInfo(tokens.access_token);

      // Store tokens in database
      const zohoConfig = {
        accessToken: tokens.access_token,
        refreshToken: tokens.refresh_token,
        expiresAt: new Date(Date.now() + (tokens.expires_in * 1000)).toISOString(),
        userInfo: userInfo,
        datacenter: process.env.ZOHO_DATACENTER || 'com',
        connectedAt: new Date().toISOString(),
      };

      // Check if Zoho data source already exists
      const dataSources = await storage.getDataSourcesByCompany(companyId);
      const existingZoho = dataSources.find(ds => ds.type === 'zoho');

      if (existingZoho) {
        // Update existing data source
        await storage.updateDataSource(existingZoho.id, {
          status: 'connected',
          config: zohoConfig,
        });
      } else {
        // Create new data source
        await storage.createDataSource({
          companyId,
          name: `Zoho CRM (${userInfo?.full_name || 'Connected'})`,
          type: 'zoho',
          status: 'connected',
          config: zohoConfig,
        });
      }

      console.log(`✅ Zoho OAuth connection established for company ${companyId}`);
      
      // Redirect back to setup page with success
      res.redirect(`${process.env.APP_URL || 'http://localhost:5000'}/setup?zoho=connected`);
    } catch (error) {
      console.error('Zoho OAuth callback error:', error);
      res.redirect(`${process.env.APP_URL || 'http://localhost:5000'}/setup?error=zoho_auth_failed`);
    }
  });

  app.get("/api/auth/zoho/discover-tables/:companyId", async (req, res) => {
    try {
      const companyId = parseInt(req.params.companyId);
      
      // Get stored OAuth tokens
      const dataSources = await storage.getDataSourcesByCompany(companyId);
      const zohoSource = dataSources.find(ds => ds.type === 'zoho');
      
      if (!zohoSource || !zohoSource.config) {
        return res.status(404).json({ error: "Zoho OAuth connection not found" });
      }

      const config = typeof zohoSource.config === 'string' 
        ? JSON.parse(zohoSource.config) 
        : zohoSource.config;
      const { accessToken } = config;

      // Use executeWithTokenRefresh for automatic token refresh
      const tables = await zohoOAuthService.executeWithTokenRefresh(
        companyId,
        (token) => zohoOAuthService.discoverTables(token)
      );

      res.json({
        success: true,
        tables,
        totalTables: tables.length
      });
    } catch (error) {
      console.error('Failed to discover Zoho tables:', error);
      res.status(500).json({ 
        error: "Failed to discover Zoho tables",
        details: error instanceof Error ? error.message : 'Unknown error'
      });
    }
  });

  app.get("/api/auth/zoho/status/:companyId", async (req, res) => {
    try {
      const companyId = parseInt(req.params.companyId);
      
      // Get stored OAuth tokens
      const dataSources = await storage.getDataSourcesByCompany(companyId);
      const zohoSource = dataSources.find(ds => ds.type === 'zoho');
      
      if (!zohoSource || !zohoSource.config) {
        return res.json({
          connected: false,
          message: "No Zoho OAuth connection found"
        });
      }

      const config = typeof zohoSource.config === 'string' 
        ? JSON.parse(zohoSource.config) 
        : zohoSource.config;
      const { accessToken, userInfo } = config;

      // Test API access with automatic token refresh
      const isValid = await zohoOAuthService.executeWithTokenRefresh(
        companyId,
        (token) => zohoOAuthService.testApiAccess(token)
      );

      res.json({
        connected: isValid,
        userInfo: userInfo || null,
        message: isValid ? "Zoho OAuth connection is active" : "Zoho OAuth connection is invalid"
      });
    } catch (error) {
      console.error('Failed to check Zoho OAuth status:', error);
      res.status(500).json({ 
        connected: false,
        error: "Failed to check Zoho OAuth status" 
      });
    }
  });

  app.post("/api/auth/zoho/sync/:companyId", async (req, res) => {
    try {
      const companyId = parseInt(req.params.companyId);
      
      console.log(`🔄 Starting OAuth-based Zoho sync for company ${companyId}`);
      
      // Use the OAuth service to sync data
      const result = await zohoOAuthService.syncDataToSchema(companyId);
      
      if (result.success) {
        console.log(`✅ OAuth Zoho sync completed for company ${companyId}: ${result.recordsSynced} records`);
        res.json({
          success: true,
          message: `Successfully synced ${result.recordsSynced} records from Zoho CRM`,
          recordsSynced: result.recordsSynced,
          tablesCreated: result.tablesCreated,
          method: 'oauth'
        });
      } else {
        console.error(`❌ OAuth Zoho sync failed for company ${companyId}: ${result.error}`);
        res.status(500).json({
          success: false,
          error: result.error || "Failed to sync Zoho data",
          method: 'oauth'
        });
      }
      
    } catch (error) {
      console.error('OAuth Zoho sync endpoint error:', error);
      res.status(500).json({ 
        success: false,
        error: "Failed to sync Zoho data via OAuth",
        method: 'oauth'
      });
    }
  });

  // ActiveCampaign API Key Routes
  app.post("/api/auth/activecampaign/setup", async (req, res) => {
    try {
      const companyId = req.session?.selectedCompany?.id;
      if (!companyId) {
        return res.status(400).json({ error: "No company selected" });
      }

      const { activeCampaignApiUrl, activeCampaignApiKey } = req.body;

      // Validate required parameters
      const missing = [];
      if (!activeCampaignApiUrl) missing.push('activeCampaignApiUrl');
      if (!activeCampaignApiKey) missing.push('activeCampaignApiKey');

      if (missing.length > 0) {
        return res.status(400).json({ 
          error: `Missing required parameters: ${missing.join(', ')}` 
        });
      }

      // Validate URL format
      try {
        new URL(activeCampaignApiUrl);
      } catch {
        return res.status(400).json({ error: "Invalid ActiveCampaign API URL format" });
      }

      // Create or update ActiveCampaign data source with setup configuration
      const dataSources = await storage.getDataSourcesByCompany(companyId);
      const existingActiveCampaign = dataSources.find(ds => ds.type === 'activecampaign');

      // Test API key connection before saving
      console.log(`🔐 Testing ActiveCampaign API key connection for ${activeCampaignApiUrl}`);
      const { activeCampaignApiService } = await import('./services/activecampaign-api.js');
      const authResult = await activeCampaignApiService.authenticate(
        activeCampaignApiUrl.replace(/\/$/, ''),
        activeCampaignApiKey
      );

      if (!authResult.success) {
        return res.status(400).json({ 
          error: `ActiveCampaign authentication failed: ${authResult.error}` 
        });
      }

      console.log(`✅ ActiveCampaign API key authentication successful for user: ${authResult.userInfo?.email}`);

      const setupConfig = {
        activeCampaignApiUrl: activeCampaignApiUrl.replace(/\/$/, ''), // Remove trailing slash
        activeCampaignApiKey,
        userInfo: authResult.userInfo,
        setupAt: new Date().toISOString(),
      };

      if (existingActiveCampaign) {
        // Update existing data source
        await storage.updateDataSource(existingActiveCampaign.id, {
          status: 'connected',
          config: setupConfig,
        });
      } else {
        // Create new data source
        await storage.createDataSource({
          companyId,
          name: `ActiveCampaign (${authResult.userInfo?.email || 'Connected'})`,
          type: 'activecampaign',
          status: 'connected',
          config: setupConfig,
        });
      }

      console.log(`✅ ActiveCampaign setup completed for company ${companyId}`);
      res.json({ success: true, message: "ActiveCampaign connected successfully" });

    } catch (error) {
      console.error("ActiveCampaign setup error:", error);
      res.status(500).json({ 
        error: "Failed to save ActiveCampaign setup configuration" 
      });
    }
  });

  app.get("/api/auth/activecampaign/discover-tables/:companyId", async (req, res) => {
    try {
      const companyId = parseInt(req.params.companyId);
      
      // Get ActiveCampaign data source for this company
      const dataSources = await storage.getDataSourcesByCompany(companyId);
      const activeCampaignSource = dataSources.find(ds => ds.type === 'activecampaign' && ds.status === 'connected');
      
      if (!activeCampaignSource) {
        return res.status(404).json({ 
          success: false,
          error: "ActiveCampaign not connected for this company" 
        });
      }

      const config = activeCampaignSource.config as any;
      const { activeCampaignApiUrl, activeCampaignApiKey } = config;

      // Discover tables using the API service
      const { activeCampaignApiService } = await import('./services/activecampaign-api.js');
      const result = await activeCampaignApiService.discoverTables(activeCampaignApiUrl, activeCampaignApiKey);
      
      if (result.success) {
        console.log(`✅ ActiveCampaign table discovery completed for company ${companyId}`);
        res.json(result);
      } else {
        console.error(`❌ ActiveCampaign table discovery failed for company ${companyId}: ${result.error}`);
        res.status(500).json(result);
      }
      
    } catch (error) {
      console.error('ActiveCampaign table discovery error:', error);
      res.status(500).json({ 
        success: false,
        error: "Failed to discover ActiveCampaign tables" 
      });
    }
  });

  app.get("/api/auth/activecampaign/status/:companyId", async (req, res) => {
    try {
      const companyId = parseInt(req.params.companyId);
      
      // Get ActiveCampaign data source for this company
      const dataSources = await storage.getDataSourcesByCompany(companyId);
      const activeCampaignSource = dataSources.find(ds => ds.type === 'activecampaign');
      
      if (!activeCampaignSource) {
        return res.json({
          connected: false,
          status: 'not_connected'
        });
      }

      const config = activeCampaignSource.config as any;
      const { activeCampaignApiUrl, activeCampaignApiKey } = config;

      // Test connection
      const { activeCampaignApiService } = await import('./services/activecampaign-api.js');
      const authResult = await activeCampaignApiService.authenticate(activeCampaignApiUrl, activeCampaignApiKey);
      
      res.json({
        connected: authResult.success,
        status: authResult.success ? 'connected' : 'authentication_failed',
        error: authResult.error,
        userInfo: authResult.userInfo
      });
      
    } catch (error) {
      console.error('ActiveCampaign status check error:', error);
      res.status(500).json({
        connected: false,
        status: 'error',
        error: "Failed to check ActiveCampaign status" 
      });
    }
  });

  app.post("/api/auth/activecampaign/sync/:companyId", async (req, res) => {
    try {
      const companyId = parseInt(req.params.companyId);
      const { setupType = 'standard' } = req.body;
      
      console.log(`🔄 Starting ActiveCampaign sync for company ${companyId} with ${setupType} setup`);
      
      // Get ActiveCampaign data source for this company
      const dataSources = await storage.getDataSourcesByCompany(companyId);
      const activeCampaignSource = dataSources.find(ds => ds.type === 'activecampaign' && ds.status === 'connected');
      
      if (!activeCampaignSource) {
        return res.status(404).json({ 
          success: false,
          error: "ActiveCampaign not connected for this company" 
        });
      }

      const config = activeCampaignSource.config as any;
      const { activeCampaignApiUrl, activeCampaignApiKey } = config;

      // Sync data using the API service
      const { activeCampaignApiService } = await import('./services/activecampaign-api.js');
      const result = await activeCampaignApiService.syncData(
        companyId, 
        activeCampaignApiUrl, 
        activeCampaignApiKey, 
        setupType as 'standard' | 'custom'
      );
      
      if (result.success) {
        console.log(`✅ ActiveCampaign sync completed for company ${companyId}: ${result.recordsSynced} records`);
        res.json({
          success: true,
          message: `Successfully synced ${result.recordsSynced} records from ActiveCampaign`,
          recordsSynced: result.recordsSynced,
          tablesCreated: result.tablesCreated,
          method: 'api_key'
        });
      } else {
        console.error(`❌ ActiveCampaign sync failed for company ${companyId}: ${result.error}`);
        res.status(500).json({
          success: false,
          error: result.error || "Failed to sync ActiveCampaign data",
          method: 'api_key'
        });
      }
      
    } catch (error) {
      console.error('ActiveCampaign sync endpoint error:', error);
      res.status(500).json({ 
        success: false,
        error: "Failed to sync ActiveCampaign data",
        method: 'api_key'
      });
    }
  });
  
  // Authentication
  app.post("/api/auth/login", async (req, res) => {
    let user; // Declare outside try block for catch block access
    console.log("🔑 Login attempt started:", {
      username: req.body.username,
      hasPassword: !!req.body.password,
      userAgent: req.get('User-Agent'),
      origin: req.get('Origin'),
      sessionId: req.sessionID
    });
    try {
      const { username, password } = req.body;

      if (!username || !password) {
        return res.status(400).json({ message: "Username and password are required" });
      }

      // Get user by username
      user = await storage.getUserByUsername(username);

      if (!user) {
        // Don't leak information about whether user exists
        return res.status(401).json({ message: "Invalid username or password" });
      }

      // Check if account is locked
      const lockStatus = await accountSecurityService.isAccountLocked(user.id);
      if (lockStatus.locked) {
        const remainingMinutes = Math.ceil((lockStatus.remainingTime || 0) / (1000 * 60));
        return res.status(423).json({
          message: `Account is locked due to too many failed login attempts. Please try again in ${remainingMinutes} minutes.`,
          accountLocked: true,
          remainingTime: remainingMinutes
        });
      }

      // Verify password with bcrypt
      const passwordValid = await bcrypt.compare(password, user.password);

      if (!passwordValid) {
        // Record failed login attempt
        const attemptResult = await accountSecurityService.recordFailedLogin(user.id);

        if (attemptResult.shouldLock) {
          return res.status(423).json({
            message: "Account has been locked due to too many failed login attempts. Please try again in 30 minutes.",
            accountLocked: true
          });
        }

        return res.status(401).json({
          message: "Invalid username or password",
          attemptsRemaining: attemptResult.attemptsRemaining
        });
      }

      // Check if password change is required
      if (user.mustChangePassword) {
        return res.status(200).json({
          success: false,
          requiresPasswordChange: true,
          message: "You must change your password before continuing"
        });
      }

      // Record successful login
      console.log('🔄 Recording successful login...');
      await accountSecurityService.recordSuccessfulLogin(user.id);

      // Create session in database
      console.log('🔄 Creating session in database...');
      await sessionManagementService.createSession({
        userId: user.id,
        sessionId: req.sessionID,
        ipAddress: req.ip,
        userAgent: req.get('User-Agent')
      });

      // Check if user has admin permissions
      console.log('🔄 Getting user permissions...');
      const userPermissions = await rbacService.getUserPermissions(user.id);
      const isAdmin = userPermissions.includes(PERMISSIONS.ADMIN_PANEL);

      // Set user in session
      req.session!.user = {
        id: user.id,
        username: user.username,
        email: user.email,
        role: user.role,
        firstName: user.firstName,
        lastName: user.lastName,
        permissions: userPermissions
      };

      // Check if MFA is enabled for this user
      const mfaEnabled = await mfaService.isMFAEnabled(user.id);

      // For admin users, ALWAYS clear any existing company selection - they must choose
      // For regular users, set their company automatically for tenant isolation
      if (isAdmin) {
        // Clear any previous company selection for admin users
        req.session!.selectedCompany = null;
        console.log(`🔧 Admin login: Cleared previous company selection for admin user ${user.username}`);
      } else if (user.companyId) {
        const company = await storage.getCompany(user.companyId);
        if (company) {
          req.session!.selectedCompany = {
            id: company.id,
            name: company.name,
            slug: company.slug
          };
        }
      }

      // Log successful login
      await rbacService.logAction({
        userId: user.id,
        action: 'auth.login',
        details: {
          isAdmin,
          mfaEnabled,
          userAgent: req.get('User-Agent'),
          ipAddress: req.ip,
          sessionId: req.sessionID
        },
        req,
      });

      res.json({
        success: true,
        user: {
          id: user.id,
          username: user.username,
          email: user.email,
          role: user.role,
          firstName: user.firstName,
          lastName: user.lastName,
          isAdmin: isAdmin,
          permissions: userPermissions,
          mfaEnabled: mfaEnabled
        },
        company: req.session!.selectedCompany || null,
        requiresMFA: mfaEnabled && !req.session!.mfaVerified
      });

    } catch (error) {
      const errorDetails = {
        message: error.message,
        stack: error.stack,
        username: req.body.username,
        userFound: !!user,
        userId: user?.id,
        sessionId: req.sessionID,
        userAgent: req.get('User-Agent'),
        origin: req.get('Origin')
      };
      console.error('❌ Login error details:', errorDetails);

      // Store error in global for debugging
      global.lastLoginError = errorDetails;

      res.status(500).json({
        message: "Login failed",
        error: error.message,
        debugId: Date.now()
      });
    }
  });

  app.post("/api/auth/logout", async (req, res) => {
    const userId = (req.session as any)?.user?.id;
    const selectedCompany = (req.session as any)?.selectedCompany;
    const sessionId = req.sessionID;

    // Log logout action if we have user info
    if (userId) {
      try {
        await rbacService.logAction({
          userId,
          action: 'auth.logout',
          details: {
            hadCompanySelected: !!selectedCompany,
            companyName: selectedCompany?.name
          },
          req,
        });
      } catch (error) {
        console.error('Failed to log logout action:', error);
      }
    }

    // Clean up session in database
    if (sessionId) {
      try {
        await sessionManagementService.destroySession(sessionId);
      } catch (error) {
        console.error('Failed to clean up session in database:', error);
      }
    }

    req.session?.destroy((err) => {
      if (err) {
        console.error('❌ Logout error:', err);
        return res.status(500).json({ message: "Logout failed" });
      }
      console.log('✅ User logged out, session destroyed');
      res.json({ success: true });
    });
  });

  // Password Reset Endpoints
  app.post("/api/auth/password-reset/request", async (req, res) => {
    try {
      const { email } = req.body;

      if (!email) {
        return res.status(400).json({ message: "Email is required" });
      }

      // Find user by email
      const user = await storage.getUserByEmail(email);

      if (!user) {
        // Don't reveal whether email exists or not for security
        return res.json({
          success: true,
          message: "If an account with that email exists, you will receive a password reset link."
        });
      }

      // Generate reset token
      const { token } = await accountSecurityService.generatePasswordResetToken(user.id);

      // Send password reset email
      const resetLink = `${process.env.APP_URL || 'http://localhost:5000'}/reset-password?token=${token}`;

      const emailSent = await emailService.sendPasswordResetEmail(email, {
        firstName: user.firstName || user.username,
        resetLink,
        expirationTime: '30 minutes' // Match token expiration time
      });

      if (!emailSent && emailService.isEnabled()) {
        console.error(`❌ Failed to send password reset email to ${email}`);
        // Don't reveal failure to user for security
      }

      // Log token for development/debugging (remove in production)
      if (!emailService.isEnabled()) {
        console.log(`🔑 Password reset token for ${email}: ${token}`);
        console.log(`🔗 Reset link: ${resetLink}`);
      }

      // Log password reset request
      await rbacService.logAction({
        userId: user.id,
        action: 'auth.password_reset_request',
        details: { email },
        req,
      });

      res.json({
        success: true,
        message: "If an account with that email exists, you will receive a password reset link."
      });

    } catch (error) {
      console.error('❌ Password reset request error:', error);
      res.status(500).json({ message: "Failed to process password reset request" });
    }
  });

  app.post("/api/auth/password-reset/verify", async (req, res) => {
    try {
      const { token } = req.body;

      if (!token) {
        return res.status(400).json({ message: "Reset token is required" });
      }

      const verification = await accountSecurityService.verifyPasswordResetToken(token);

      if (!verification.valid) {
        return res.status(400).json({
          success: false,
          message: "Invalid or expired reset token"
        });
      }

      res.json({
        success: true,
        message: "Token is valid"
      });

    } catch (error) {
      console.error('❌ Password reset verify error:', error);
      res.status(500).json({ message: "Failed to verify reset token" });
    }
  });

  app.post("/api/auth/password-reset/complete", async (req, res) => {
    try {
      const { token, newPassword } = req.body;

      if (!token || !newPassword) {
        return res.status(400).json({ message: "Token and new password are required" });
      }

      const result = await accountSecurityService.resetPasswordWithToken({
        token,
        newPassword
      });

      if (!result.success) {
        return res.status(400).json({
          success: false,
          message: "Password reset failed",
          errors: result.errors
        });
      }

      // Get user info for logging
      const verification = await accountSecurityService.verifyPasswordResetToken(token);
      if (verification.valid && verification.userId) {
        await rbacService.logAction({
          userId: verification.userId,
          action: 'auth.password_reset_complete',
          details: { resetViaToken: true },
          req,
        });
      }

      res.json({
        success: true,
        message: "Password has been reset successfully. You can now log in with your new password."
      });

    } catch (error) {
      console.error('❌ Password reset complete error:', error);
      res.status(500).json({ message: "Failed to reset password" });
    }
  });

  // Change password (for logged in users)
  app.post("/api/auth/password-change", async (req, res) => {
    try {
      const userId = (req.session as any)?.user?.id;
      const { currentPassword, newPassword } = req.body;

      if (!userId) {
        return res.status(401).json({ message: "Authentication required" });
      }

      if (!currentPassword || !newPassword) {
        return res.status(400).json({ message: "Current password and new password are required" });
      }

      const result = await accountSecurityService.changePassword({
        userId,
        newPassword,
        currentPassword
      });

      if (!result.success) {
        return res.status(400).json({
          success: false,
          message: "Password change failed",
          errors: result.errors
        });
      }

      // Destroy all other sessions for security
      await sessionManagementService.destroyAllUserSessions(userId, req.sessionID);

      // Log password change
      await rbacService.logAction({
        userId,
        action: 'auth.password_change',
        details: {
          destroyedOtherSessions: true,
          userInitiated: true
        },
        req,
      });

      res.json({
        success: true,
        message: "Password changed successfully. Other sessions have been logged out for security."
      });

    } catch (error) {
      console.error('❌ Password change error:', error);
      res.status(500).json({ message: "Failed to change password" });
    }
  });

  // Admin Security Management Endpoints
  // Get user security status (admin only)
  app.get("/api/admin/users/:userId/security", requireAdmin, async (req, res) => {
    try {
      const userId = parseInt(req.params.userId);

      if (isNaN(userId)) {
        return res.status(400).json({ message: "Invalid user ID" });
      }

      const status = await accountSecurityService.getSecurityStatus(userId);

      res.json({
        success: true,
        data: status
      });

    } catch (error) {
      console.error('❌ Admin get user security status error:', error);
      res.status(500).json({ message: "Failed to get user security status" });
    }
  });

  // Unlock user account (admin only)
  app.post("/api/admin/users/:userId/unlock", requireAdmin, async (req, res) => {
    try {
      const userId = parseInt(req.params.userId);
      const adminId = (req.session as any)?.user?.id;

      if (isNaN(userId)) {
        return res.status(400).json({ message: "Invalid user ID" });
      }

      await accountSecurityService.unlockAccount(userId, adminId);

      // Log admin action
      await rbacService.logAction({
        userId: adminId,
        action: 'admin.unlock_account',
        resource: `user:${userId}`,
        details: { targetUserId: userId },
        req,
      });

      res.json({
        success: true,
        message: "Account unlocked successfully"
      });

    } catch (error) {
      console.error('❌ Admin unlock account error:', error);
      res.status(500).json({ message: "Failed to unlock account" });
    }
  });

  // Force password change for user (admin only)
  app.post("/api/admin/users/:userId/force-password-change", requireAdmin, async (req, res) => {
    try {
      const userId = parseInt(req.params.userId);
      const adminId = (req.session as any)?.user?.id;
      const { reason } = req.body;

      if (isNaN(userId)) {
        return res.status(400).json({ message: "Invalid user ID" });
      }

      await accountSecurityService.requirePasswordChange(userId, reason);

      // Destroy all user sessions to force re-authentication
      await sessionManagementService.destroyAllUserSessions(userId);

      // Log admin action
      await rbacService.logAction({
        userId: adminId,
        action: 'admin.force_password_change',
        resource: `user:${userId}`,
        details: {
          targetUserId: userId,
          reason: reason || 'Admin initiated'
        },
        req,
      });

      res.json({
        success: true,
        message: "User will be required to change password on next login"
      });

    } catch (error) {
      console.error('❌ Admin force password change error:', error);
      res.status(500).json({ message: "Failed to force password change" });
    }
  });

  // Reset user password (admin only)
  app.post("/api/admin/users/:userId/reset-password", requireAdmin, async (req, res) => {
    try {
      const userId = parseInt(req.params.userId);
      const adminId = (req.session as any)?.user?.id;
      const { newPassword, temporaryPassword } = req.body;

      if (isNaN(userId)) {
        return res.status(400).json({ message: "Invalid user ID" });
      }

      if (!newPassword) {
        return res.status(400).json({ message: "New password is required" });
      }

      const result = await accountSecurityService.changePassword({
        userId,
        newPassword,
        bypassCurrentCheck: true // Admin can reset without current password
      });

      if (!result.success) {
        return res.status(400).json({
          success: false,
          message: "Password reset failed",
          errors: result.errors
        });
      }

      // If this is a temporary password, require change on next login
      if (temporaryPassword) {
        await accountSecurityService.requirePasswordChange(userId, 'Temporary password set by admin');
      }

      // Destroy all user sessions to force re-authentication
      await sessionManagementService.destroyAllUserSessions(userId);

      // Log admin action
      await rbacService.logAction({
        userId: adminId,
        action: 'admin.reset_password',
        resource: `user:${userId}`,
        details: {
          targetUserId: userId,
          temporaryPassword: !!temporaryPassword,
          destroyedSessions: true
        },
        req,
      });

      res.json({
        success: true,
        message: `Password reset successfully${temporaryPassword ? '. User will be required to change it on next login.' : '.'}`
      });

    } catch (error) {
      console.error('❌ Admin reset password error:', error);
      res.status(500).json({ message: "Failed to reset password" });
    }
  });

  // Get all active sessions for a user (admin only)
  app.get("/api/admin/users/:userId/sessions", requireAdmin, async (req, res) => {
    try {
      const userId = parseInt(req.params.userId);

      if (isNaN(userId)) {
        return res.status(400).json({ message: "Invalid user ID" });
      }

      const sessions = await sessionManagementService.getUserSessions(userId);

      res.json({
        success: true,
        data: sessions.map(session => ({
          id: session.id,
          sessionId: session.sessionId,
          ipAddress: session.ipAddress,
          userAgent: session.userAgent,
          createdAt: session.createdAt,
          lastActivity: session.lastActivity,
          expiresAt: session.expiresAt
        }))
      });

    } catch (error) {
      console.error('❌ Admin get user sessions error:', error);
      res.status(500).json({ message: "Failed to get user sessions" });
    }
  });

  // Terminate specific user session (admin only)
  app.delete("/api/admin/users/:userId/sessions/:sessionId", requireAdmin, async (req, res) => {
    try {
      const userId = parseInt(req.params.userId);
      const sessionId = req.params.sessionId;
      const adminId = (req.session as any)?.user?.id;

      if (isNaN(userId)) {
        return res.status(400).json({ message: "Invalid user ID" });
      }

      await sessionManagementService.destroySession(sessionId);

      // Log admin action
      await rbacService.logAction({
        userId: adminId,
        action: 'admin.terminate_session',
        resource: `user:${userId}`,
        details: {
          targetUserId: userId,
          terminatedSessionId: sessionId
        },
        req,
      });

      res.json({
        success: true,
        message: "Session terminated successfully"
      });

    } catch (error) {
      console.error('❌ Admin terminate session error:', error);
      res.status(500).json({ message: "Failed to terminate session" });
    }
  });

  // Terminate all user sessions (admin only)
  app.delete("/api/admin/users/:userId/sessions", requireAdmin, async (req, res) => {
    try {
      const userId = parseInt(req.params.userId);
      const adminId = (req.session as any)?.user?.id;

      if (isNaN(userId)) {
        return res.status(400).json({ message: "Invalid user ID" });
      }

      const terminatedCount = await sessionManagementService.destroyAllUserSessions(userId);

      // Log admin action
      await rbacService.logAction({
        userId: adminId,
        action: 'admin.terminate_all_sessions',
        resource: `user:${userId}`,
        details: {
          targetUserId: userId,
          terminatedSessionCount: terminatedCount
        },
        req,
      });

      res.json({
        success: true,
        message: `Terminated ${terminatedCount} sessions`,
        terminatedCount
      });

    } catch (error) {
      console.error('❌ Admin terminate all sessions error:', error);
      res.status(500).json({ message: "Failed to terminate sessions" });
    }
  });

  // Get session statistics (admin only)
  app.get("/api/admin/sessions/stats", requireAdmin, async (req, res) => {
    try {
      const stats = await sessionManagementService.getSessionStats();

      res.json({
        success: true,
        data: stats
      });

    } catch (error) {
      console.error('❌ Admin get session stats error:', error);
      res.status(500).json({ message: "Failed to get session statistics" });
    }
  });

  // Create System Admin User (super admin only)
  app.post("/api/admin/users/create-admin", requireAdmin, async (req, res) => {
    try {
      const currentUser = (req.session as any)?.user;
      const { username, password, firstName, lastName, email, temporaryPassword = false } = req.body;

      // Validate required fields
      if (!username || !password || !firstName || !lastName || !email) {
        return res.status(400).json({
          message: "Username, password, first name, last name, and email are required"
        });
      }

      // Validate password strength
      const passwordValidation = accountSecurityService.validatePasswordStrength(password);
      if (!passwordValidation.valid) {
        return res.status(400).json({
          success: false,
          message: "Password does not meet requirements",
          errors: passwordValidation.errors
        });
      }

      // Check if username or email already exists
      try {
        const existingUser = await storage.getUserByEmail(email);
        if (existingUser) {
          return res.status(400).json({
            message: "A user with this email already exists"
          });
        }
      } catch (error) {
        // User doesn't exist, which is what we want
      }

      // Hash the password with bcrypt
      const hashedPassword = await bcrypt.hash(password, 12);

      // Create admin user (no company association for system admins)
      const newAdmin = await storage.createUser({
        username,
        password: hashedPassword,
        firstName,
        lastName,
        email,
        role: "admin",
        status: "active",
        companyId: null, // System admins don't belong to a specific company
        mustChangePassword: temporaryPassword, // Force password change if it's temporary
        passwordChangedAt: new Date(),
      });

      // If temporary password, require change on first login
      if (temporaryPassword) {
        await accountSecurityService.requirePasswordChange(
          newAdmin.id,
          'Temporary password set during admin creation'
        );
      }

      // Log admin creation action
      await rbacService.logAction({
        userId: currentUser.id,
        action: 'admin.create_admin_user',
        resource: `user:${newAdmin.id}`,
        details: {
          createdUsername: username,
          createdEmail: email,
          createdRole: 'admin',
          temporaryPassword: temporaryPassword
        },
        req,
      });

      // Send welcome email to new admin
      try {
        const loginLink = `${process.env.APP_URL || 'http://localhost:5000'}/login`;
        await emailService.sendUserCreatedEmail(email, {
          firstName,
          lastName,
          email,
          username,
          role: 'System Administrator',
          tempPassword: temporaryPassword ? password : undefined,
          loginLink
        });
        console.log(`📧 Welcome email sent to new admin: ${email}`);
      } catch (emailError) {
        console.error(`❌ Failed to send welcome email to ${email}:`, emailError);
        // Don't fail the user creation if email fails
      }

      console.log(`👑 New admin user created: ${username} by ${currentUser.username}`);

      // Return user without password
      const { password: _, ...userResponse } = newAdmin;
      res.status(201).json({
        success: true,
        message: `Admin user ${username} created successfully`,
        user: userResponse
      });

    } catch (error) {
      console.error('❌ Admin user creation failed:', error);
      res.status(500).json({ message: "Failed to create admin user" });
    }
  });

  // Create Regular User (admin only)
  app.post("/api/admin/users/create", requireAdmin, async (req, res) => {
    try {
      const currentUser = (req.session as any)?.user;
      const { username, password, firstName, lastName, email, role = "user", companyId, temporaryPassword = false } = req.body;

      // Validate required fields
      if (!username || !password || !firstName || !lastName || !email || !companyId) {
        return res.status(400).json({
          message: "Username, password, first name, last name, email, and company are required"
        });
      }

      // Validate role
      const validRoles = ["user", "viewer", "company_admin"];
      if (!validRoles.includes(role)) {
        return res.status(400).json({
          message: `Invalid role. Must be one of: ${validRoles.join(", ")}`
        });
      }

      // Validate password strength
      const passwordValidation = accountSecurityService.validatePasswordStrength(password);
      if (!passwordValidation.valid) {
        return res.status(400).json({
          success: false,
          message: "Password does not meet requirements",
          errors: passwordValidation.errors
        });
      }

      // Check if username or email already exists
      try {
        const existingUser = await storage.getUserByEmail(email);
        if (existingUser) {
          return res.status(400).json({
            message: "A user with this email already exists"
          });
        }
      } catch (error) {
        // User doesn't exist, which is what we want
      }

      // Hash the password with bcrypt
      const hashedPassword = await bcrypt.hash(password, 12);

      // Create user
      const newUser = await storage.createUser({
        username,
        password: hashedPassword,
        firstName,
        lastName,
        email,
        role,
        status: "active",
        companyId: parseInt(companyId),
        mustChangePassword: temporaryPassword,
        passwordChangedAt: new Date(),
      });

      // If temporary password, require change on first login
      if (temporaryPassword) {
        await accountSecurityService.requirePasswordChange(
          newUser.id,
          'Temporary password set during user creation'
        );
      }

      // Log user creation action
      await rbacService.logAction({
        userId: currentUser.id,
        action: 'admin.create_user',
        resource: `user:${newUser.id}`,
        details: {
          createdUsername: username,
          createdEmail: email,
          createdRole: role,
          companyId: parseInt(companyId),
          temporaryPassword: temporaryPassword
        },
        req,
      });

      // Get company information for the email
      const company = await storage.getCompany(parseInt(companyId));
      const companyName = company?.name || 'Your Company';

      // Send welcome email to new user
      try {
        const loginLink = `${process.env.APP_URL || 'http://localhost:5000'}/login`;
        await emailService.sendUserCreatedEmail(email, {
          firstName,
          lastName,
          email,
          username,
          role,
          companyName,
          tempPassword: temporaryPassword ? password : undefined,
          loginLink
        });
        console.log(`📧 Welcome email sent to new user: ${email}`);
      } catch (emailError) {
        console.error(`❌ Failed to send welcome email to ${email}:`, emailError);
        // Don't fail the user creation if email fails
      }

      // Send notification to company admins
      try {
        const allUsers = await storage.getUsers();
        const systemAdmins = allUsers.filter(user => user.role === 'admin');
        const companyAdmins = allUsers.filter(user =>
          user.companyId === parseInt(companyId) &&
          (user.role === 'company_admin' || user.role === 'admin')
        );
        const allAdmins = [...systemAdmins, ...companyAdmins];

        const adminEmails = allAdmins
          .filter(admin => admin.email && admin.id !== newUser.id) // Don't notify self
          .map(admin => admin.email)
          .filter((email, index, arr) => arr.indexOf(email) === index); // Remove duplicates

        if (adminEmails.length > 0) {
          await emailService.sendAdminNotifications(adminEmails, {
            newUserName: `${firstName} ${lastName}`,
            newUserEmail: email,
            newUserRole: role,
            companyName,
            createdBy: `${currentUser.firstName || currentUser.username} ${currentUser.lastName || ''}`
          });
          console.log(`📧 Admin notifications sent for new user: ${email}`);
        }
      } catch (emailError) {
        console.error(`❌ Failed to send admin notifications for ${email}:`, emailError);
        // Don't fail the user creation if email fails
      }

      console.log(`👤 New user created: ${username} (${role}) by ${currentUser.username}`);

      // Return user without password
      const { password: _, ...userResponse } = newUser;
      res.status(201).json({
        success: true,
        message: `User ${username} created successfully`,
        user: userResponse
      });

    } catch (error) {
      console.error('❌ User creation failed:', error);
      res.status(500).json({ message: "Failed to create user" });
    }
  });

  // List all users (admin only)
  app.get("/api/admin/users", requireAdmin, async (req, res) => {
    try {
      const { role, companyId, status, page = 1, limit = 50 } = req.query;

      // Note: This would need implementation in storage layer
      // For now, return a placeholder response
      res.json({
        success: true,
        message: "User listing endpoint - requires storage implementation",
        filters: { role, companyId, status, page, limit }
      });

    } catch (error) {
      console.error('❌ User listing failed:', error);
      res.status(500).json({ message: "Failed to list users" });
    }
  });


  // Companies
  app.get("/api/companies", async (req, res) => {
    try {
      const companies = await storage.getCompanies();
      res.json(companies.map(company => ({
        id: company.id,
        name: company.name,
        slug: company.slug,
        schemaName: `analytics_company_${company.id}`,
        isActive: company.isActive
      })));
    } catch (error) {
      console.error('Failed to get companies:', error);
      res.status(500).json({ message: "Failed to get companies" });
    }
  });

  app.post("/api/companies", async (req, res) => {
    try {
      const { name, slug } = req.body;
      
      console.log(`🔨 Starting company creation: ${name}`);
      
      // Create company in database
      const newCompany = await storage.createCompany({
        id: Date.now(), // Generate unique ID
        name,
        slug,
        isActive: true
      });
      
      console.log(`✅ Company created successfully: ${name} (ID: ${newCompany.id})`);
      
      // Automatically create analytics schema for the new company
      console.log(`🏗️ Creating analytics schema for new company: ${name} (ID: ${newCompany.id})`);
      const schemaResult = await storage.ensureAnalyticsSchema(newCompany.id);
      
      if (!schemaResult.success) {
        console.error(`⚠️ Analytics schema creation failed for company ${newCompany.id}:`, schemaResult.error);
      } else {
        console.log(`✅ Analytics schema created successfully for ${name}`);

        // Analytics schema setup completed - metric tables are created with schema
      }
      
      res.json({
        id: newCompany.id,
        name: newCompany.name,
        slug: newCompany.slug,
        isActive: newCompany.isActive
      });
    } catch (error) {
      console.error('❌ Failed to create company:', error);
      console.error('Error details:', error instanceof Error ? error.message : 'Unknown error');
      res.status(500).json({ message: "Failed to create company" });
    }
  });

  app.delete("/api/companies/:id", async (req, res) => {
    try {
      const companyId = parseInt(req.params.id);
      
      if (isNaN(companyId)) {
        return res.status(400).json({ message: "Invalid company ID" });
      }
      
      console.log(`🔨 Starting company deletion: ID ${companyId}`);
      
      // Delete company and its analytics schema
      const result = await storage.deleteCompany(companyId);
      
      if (!result.success) {
        return res.status(404).json({ message: result.error || "Company not found" });
      }
      
      console.log(`✅ Company deletion completed successfully: ID ${companyId}`);
      res.json({ success: true, message: "Company and analytics schema deleted successfully" });
      
    } catch (error) {
      console.error('❌ Failed to delete company:', error);
      console.error('Error details:', error instanceof Error ? error.message : 'Unknown error');
      res.status(500).json({ message: "Failed to delete company" });
    }
  });

  // Company selection endpoint
  app.post("/api/companies/select", async (req, res) => {
    try {
      const { companyId } = req.body;
      
      if (!companyId) {
        return res.status(400).json({ message: "Company ID is required" });
      }
      
      // Verify the company exists
      const company = await storage.getCompany(companyId);
      if (!company) {
        return res.status(404).json({ message: "Company not found" });
      }
      
      // Initialize session if it doesn't exist
      if (!req.session) {
        req.session = {} as any;
      }
      
      // Set the selected company in the session
      req.session.selectedCompany = {
        id: company.id,
        name: company.name,
        slug: company.slug
      };
      // Backward compatibility: also set companyId for routes that read req.session.companyId
      (req.session as any).companyId = company.id;
      
      console.log(`✅ Company selected: ${company.name} (ID: ${company.id})`);
      res.json({ 
        success: true, 
        selectedCompany: req.session!.selectedCompany,
        message: `Selected company: ${company.name}` 
      });
      
    } catch (error) {
      console.error('❌ Failed to select company:', error);
      res.status(500).json({ message: "Failed to select company" });
    }
  });

  // Get current session info including selected company
  app.get("/api/session", async (req, res) => {
    try {
      console.log("Getting session info...");
      res.json({
        selectedCompany: req.session?.selectedCompany || null,
        user: req.session?.user || null
      });
    } catch (error) {
      console.error('❌ Failed to get session info:', error);
      res.status(500).json({ message: "Failed to get session info" });
    }
  });

  // Debug endpoint to check tables for a specific company
  app.get("/api/debug/tables/:companyId", async (req, res) => {
    try {
      const { companyId } = req.params;
      console.log(`🔍 Debug: Checking tables for company ${companyId}`);
      
      const analyticsSchema = `analytics_company_${companyId}`;
      
      // Use the same logic as the postgres/tables endpoint
      const query = `
        SELECT table_name 
        FROM information_schema.tables 
        WHERE table_schema = '${analyticsSchema}'
        ORDER BY table_name
      `;
      
      console.log(`Executing PostgreSQL query: ${query}`);
      const result = await postgresAnalyticsService.executeQuery(query);
      const tables = Array.isArray(result) ? result.map((row: any) => row.table_name) : [];
      
      res.json({
        companyId,
        analyticsSchema,
        tables,
        tableCount: tables.length,
        query
      });
    } catch (error) {
      console.error('❌ Debug tables check failed:', error);
      res.status(500).json({ 
        message: "Failed to check tables", 
        error: error instanceof Error ? error.message : 'Unknown error' 
      });
    }
  });

  // Cleanup orphaned analytics schemas
  app.post("/api/companies/cleanup-schemas", async (req, res) => {
    try {
      console.log(`🧹 Starting manual cleanup of orphaned analytics schemas...`);
      
      const result = await storage.cleanupOrphanedAnalyticsSchemas();
      
      if (!result.success) {
        return res.status(500).json({ 
          success: false, 
          message: "Failed to cleanup schemas", 
          errors: result.errors 
        });
      }
      
      console.log(`✅ Schema cleanup completed. Cleaned: ${result.cleaned.length}, Errors: ${result.errors.length}`);
      
      res.json({ 
        success: true, 
        message: `Cleanup completed. Removed ${result.cleaned.length} orphaned schemas.`,
        cleaned: result.cleaned,
        errors: result.errors
      });
      
    } catch (error) {
      console.error('❌ Failed to cleanup schemas:', error);
      res.status(500).json({ 
        success: false, 
        message: "Internal server error during schema cleanup" 
      });
    }
  });

  // Ensure all companies have analytics schemas
  app.post("/api/companies/ensure-schemas", async (req, res) => {
    try {
      console.log(`🏗️ Starting manual ensure all companies have schemas...`);
      
      const result = await storage.ensureAllCompaniesHaveSchemas();
      
      if (!result.success) {
        return res.status(500).json({ 
          success: false, 
          message: "Failed to ensure schemas", 
          errors: result.errors 
        });
      }
      
      console.log(`✅ Schema ensure completed. Created: ${result.created.length}, Errors: ${result.errors.length}`);
      
      res.json({ 
        success: true, 
        message: `Schema ensure completed. Created ${result.created.length} missing schemas.`,
        created: result.created,
        errors: result.errors
      });
      
    } catch (error) {
      console.error('❌ Failed to ensure schemas:', error);
      res.status(500).json({ 
        success: false, 
        message: "Internal server error during schema ensure" 
      });
    }
  });

  // Users
  app.get("/api/users", async (req, res) => {
    try {
      const selectedCompany = (req.session as any)?.selectedCompany;
      
      if (!selectedCompany) {
        return res.status(400).json({ message: "No company selected. Please select a company first." });
      }

      // Get only users from the currently selected company
      const users = await storage.getUsersByCompany(selectedCompany.id);
      res.json(users);
    } catch (error) {
      console.error('Failed to get company users:', error);
      res.status(500).json({ message: "Failed to get users" });
    }
  });

  app.post("/api/users", async (req, res) => {
    try {
      const { username, password, companyId, role } = req.body;
      const user = await storage.createUser({
        username,
        password,
        companyId,
        role: role || "user"
      });
      res.json(user);
    } catch (error) {
      res.status(500).json({ message: "Failed to create user" });
    }
  });

  // User Invitation
  app.post("/api/users/invite", async (req, res) => {
    try {
      const { firstName, lastName, email, companyId, role, sendInvitation = true } = req.body;
      
      // Validate required fields
      if (!firstName || !lastName || !email || !companyId) {
        return res.status(400).json({ 
          message: "First name, last name, email, and company are required" 
        });
      }

      // Generate a temporary username from email
      const username = email.split('@')[0];
      
      // Generate a secure temporary password (user will set their own)
      const tempPassword = Math.random().toString(36).slice(-12) + Math.random().toString(36).slice(-12);
      
      // Create user record
      const user = await storage.createUser({
        username,
        password: tempPassword,
        companyId: parseInt(companyId),
        role: role || "user",
        firstName,
        lastName,
        email,
        status: "invited"
      });

      if (sendInvitation) {
        // Get company information for the email
        const companies = await storage.getCompanies();
        const company = companies.find(c => c.id === parseInt(companyId));
        const companyName = company?.name || "Your Company";

        // Create invitation token (in production, this should be JWT or similar)
        const invitationToken = Math.random().toString(36).slice(-20) + Date.now().toString(36);
        
        // TODO: Store invitation token in database for security
        
        // Prepare email content
        const invitationUrl = `${req.protocol}://${req.get('host')}/setup-account?token=${invitationToken}&email=${encodeURIComponent(email)}`;
        
        const emailSubject = `Welcome to Saulto Analytics - Set Up Your Account`;
        const emailBody = `
Hi ${firstName},

You've been invited to join ${companyName} on Saulto Analytics!

Your account details:
• Name: ${firstName} ${lastName}
• Email: ${email}
• Role: ${role.charAt(0).toUpperCase() + role.slice(1)}
• Company: ${companyName}

To complete your account setup, please click the link below:
${invitationUrl}

This link will allow you to:
- Set your secure password
- Access your company's metrics dashboard
- Start analyzing business performance data

What you'll be able to do with your ${role} access:
${role === 'admin' ? '• Manage users and company settings\n• Configure data sources\n• Create and manage all reports\n• Full access to analytics' :
  role === 'user' ? '• Create and share metric reports\n• Use AI assistant for insights\n• View and analyze metrics\n• Access business dashboards' :
  '• View existing reports and dashboards\n• Access shared metric reports\n• Read-only access to analytics'}

If you have any questions, please contact your administrator.

Welcome to the team!

Best regards,
The Saulto Analytics Team
        `.trim();

        // In production, integrate with email service (SendGrid, AWS SES, etc.)
        console.log("=== EMAIL INVITATION ===");
        console.log("To:", email);
        console.log("Subject:", emailSubject);
        console.log("Body:", emailBody);
        console.log("Invitation URL:", invitationUrl);
        console.log("========================");

        // For now, we'll simulate email sending
        // TODO: Integrate with actual email service
        
        res.json({
          success: true,
          user: {
            id: user.id,
            firstName,
            lastName,
            email,
            role,
            companyId,
            status: "invited"
          },
          message: "User invitation sent successfully"
        });
      } else {
        res.json({
          success: true,
          user: {
            id: user.id,
            firstName,
            lastName,
            email,
            role,
            companyId,
            status: "created"
          }
        });
      }
    } catch (error) {
      console.error("Error creating user invitation:", error);
      res.status(500).json({ message: "Failed to send user invitation" });
    }
  });
  
  // Setup Status
  app.get("/api/setup-status", async (req, res) => {
    try {
      console.log('🔍 Setup status debug:', {
        hasSession: !!req.session,
        selectedCompany: req.session?.selectedCompany,
        sessionId: req.sessionID,
        fullSession: req.session
      });

      const companyId = req.session?.selectedCompany?.id;
      if (!companyId) {
        console.log('❌ Setup status: No company ID found in session');
        return res.status(400).json({ message: "No company selected. Please select a company first." });
      }

      // Get setup status and dynamically check actual data sources
      let status = await storage.getSetupStatus(companyId);

      // If no setup status exists, create a default one
      if (!status) {
        status = await storage.updateSetupStatus(companyId, {
          warehouseConnected: false,
          dataSourcesConfigured: false,
          modelsDeployed: 0,
          totalModels: 0,
        });
      }

      // Check actual data sources to update status
      const dataSources = await storage.getDataSources(companyId);

      // Fix any existing data sources that are missing status field
      for (const dataSource of dataSources) {
        if (!dataSource.status && dataSource.isActive) {
          console.log(`🔧 Fixing data source ${dataSource.id} (${dataSource.type}) - setting status to 'connected'`);
          await storage.updateDataSource(dataSource.id, {
            status: 'connected'
          });
        }
      }

      // Re-fetch data sources after potential updates
      const updatedDataSources = await storage.getDataSources(companyId);
      const connectedSources = updatedDataSources.filter(ds => ds.status === 'connected');
      const hasConnectedSources = connectedSources.length > 0;

      // Update setup status if data sources are now configured
      if (hasConnectedSources && !status.dataSourcesConfigured) {
        status = await storage.updateSetupStatus(companyId, {
          dataSourcesConfigured: true,
        });
      }

      res.json(status);
    } catch (error) {
      res.status(500).json({ message: "Failed to get setup status" });
    }
  });

  // Data Sources
  app.get("/api/data-sources", validateTenantAccess, async (req, res) => {
    try {
      const companyId = getValidatedCompanyId(req);
      let dataSources = await storage.getDataSources(companyId);

      // Debug: Show what we found in data_sources table
      console.log(`🔍 Found ${dataSources.length} data sources for company ${companyId}:`, dataSources);

      // Also check for any data_sources records for this company (regardless of status)
      const dbStorage = storage as any;
      if (dbStorage.sql) {
        try {
          const allDataSources = await dbStorage.sql`
            SELECT id, name, type, status, company_id, created_at
            FROM data_sources
            WHERE company_id = ${companyId}
          `;
          console.log(`🔍 All data_sources records for company ${companyId}:`, allDataSources);
        } catch (e) {
          console.log('🔍 Failed to query all data sources:', e);
        }
      }

      // Migration: Check if there are analytics tables but no connected data_sources records
      try {
        const dbStorage = storage as any;
        if (dbStorage.sql) {
          const schemaName = `analytics_company_${companyId}`;
          const jiraTables = await dbStorage.sql`
            SELECT table_name
            FROM information_schema.tables
            WHERE table_schema = ${schemaName}
            AND table_name LIKE 'core_jira_%'
            LIMIT 1
          `;

          if (jiraTables.length > 0) {
            // Check if we have existing Jira data sources that are disconnected
            const disconnectedJiraSources = dataSources.filter(ds => ds.type === 'jira' && ds.status === 'disconnected');

            if (disconnectedJiraSources.length > 0) {
              console.log('🔧 Found Jira analytics tables with disconnected Jira data source - updating status to connected');

              // Update the first disconnected Jira source to connected
              const sourceToUpdate = disconnectedJiraSources[0];
              await dbStorage.sql`
                UPDATE data_sources
                SET status = 'connected'
                WHERE id = ${sourceToUpdate.id}
              `;

              console.log(`✅ Updated Jira data source ${sourceToUpdate.id} status to connected`);

              // Refresh data sources list
              dataSources = await storage.getDataSources(companyId);
            } else if (dataSources.length === 0) {
              console.log('🔧 Found Jira analytics tables but no data_sources record - creating Jira data source');

              // Create Jira data source record
              const jiraDataSource = await storage.createDataSource({
                companyId,
                name: 'Jira (Migrated)',
                type: 'jira',
                status: 'connected',
                config: { migrated: true, oauth: true },
              });

              console.log('✅ Created migrated Jira data source:', jiraDataSource.id);

              // Refresh data sources list
              dataSources = await storage.getDataSources(companyId);
            }
          }
        }
      } catch (migrationError) {
        console.log('ℹ️ Migration check failed (this is OK):', migrationError);
      }

      res.json(dataSources);
    } catch (error) {
      res.status(500).json({ message: "Failed to get data sources" });
    }
  });

  app.post("/api/data-sources", async (req, res) => {
    try {
      const validatedData = insertDataSourceSchema.parse(req.body);
      const dataSource = await storage.createDataSource(validatedData);
      
      // Log activity
      await storage.createPipelineActivity({
        companyId: companyId,
        type: "sync",
        description: `Created ${dataSource.name} data source`,
        status: "success",
      });

      res.json(dataSource);
    } catch (error) {
      if (error instanceof z.ZodError) {
        res.status(400).json({ message: "Invalid data", errors: error.errors });
      } else {
        res.status(500).json({ message: "Failed to create data source" });
      }
    }
  });

  // One-click setup
  app.post("/api/setup/provision", async (req, res) => {
    try {
      // Use Python service for connector operations

      // Create company database automatically (using demo company for now)
      const companySlug = "demo_company";
      // PostgreSQL schemas are created automatically by the postgres loader

      console.log(`Using PostgreSQL analytics schemas for company: ${companySlug}`);

      // Setup data connectors using Python connector service
      const connectorsResult = await pythonConnectorService.setupConnectors();
      if (!connectorsResult.success) {
        throw new Error("Failed to setup data connectors");
      }

      // Create default data sources
      const dataSources = [
        { name: "Salesforce", type: "salesforce", status: "connected", tableCount: 23 },
        { name: "HubSpot", type: "hubspot", status: "connected", tableCount: 18 },
        { name: "QuickBooks", type: "quickbooks", status: "connected", tableCount: 12 },
      ];

      for (const ds of dataSources) {
        await storage.createDataSource(ds);
      }

      // Update setup status
      await storage.updateSetupStatus({
        warehouseConnected: true,
        dataSourcesConfigured: true,
      });

      // Log activity
      await storage.createPipelineActivity({
        companyId: companyId,
        type: "sync",
        description: "One-click setup completed successfully",
        status: "success",
      });

      res.json({ success: true, message: "Setup completed successfully" });
    } catch (error) {
      await storage.createPipelineActivity({
        companyId: companyId,
        type: "error",
        description: `Setup failed: ${error.message}`,
        status: "error",
      });
      res.status(500).json({ message: error.message });
    }
  });

  // SQL Models
  app.get("/api/sql-models", async (req, res) => {
    try {
      const layer = req.query.layer as string;
      const models = layer 
        ? await storage.getSqlModelsByLayer(layer)
        : await storage.getSqlModels();
      res.json(models);
    } catch (error) {
      res.status(500).json({ message: "Failed to get SQL models" });
    }
  });

  app.post("/api/sql-models", async (req, res) => {
    try {
      const validatedData = insertSqlModelSchema.parse(req.body);
      const model = await storage.createSqlModel(validatedData);
      res.json(model);
    } catch (error) {
      if (error instanceof z.ZodError) {
        res.status(400).json({ message: "Invalid data", errors: error.errors });
      } else {
        res.status(500).json({ message: "Failed to create SQL model" });
      }
    }
  });

  // Deploy models
  app.post("/api/sql-models/deploy", async (req, res) => {
    try {
      // TODO: Replace with working SQL deployment service
      const result = { success: true, modelsDeployed: 0, message: "SQL deployment service temporarily disabled" };
      
      // Update setup status
      const models = await storage.getSqlModels();
      const deployedCount = models.filter(m => m.status === "deployed").length;
      await storage.updateSetupStatus({
        modelsDeployed: deployedCount,
        totalModels: models.length,
      });

      res.json(result);
    } catch (error) {
      await storage.createPipelineActivity({
        companyId: companyId,
        type: "error",
        description: `Model deployment failed: ${error.message}`,
        status: "error",
      });
      res.status(500).json({ message: error.message });
    }
  });

  // KPI Metrics
  app.get("/api/kpi-metrics", async (req, res) => {
    try {
      const companyId = req.session?.selectedCompany?.id;
      if (!companyId) {
        return res.status(400).json({ message: "No company selected. Please select a company first." });
      }
      
      const metrics = await storage.getKpiMetrics(companyId);
      console.log('🔍 API RETURNING METRICS:', JSON.stringify(metrics, null, 2));
      res.set('Cache-Control', 'no-cache');
      res.json(metrics);
    } catch (error) {
      res.status(500).json({ message: "Failed to get KPI metrics" });
    }
  });

  // Get dashboard metrics data with calculated values
  app.get("/api/dashboard/metrics-data", async (req, res) => {
    try {
      console.log("=== Dashboard metrics data request ===");
      const timePeriod = req.query.timePeriod as string || 'Monthly View';
      console.log(`Time period filter: ${timePeriod}`);
      
      const companyId = req.session?.selectedCompany?.id;
      if (!companyId) {
        return res.status(400).json({ message: "No company selected. Please select a company first." });
      }
      const metrics = await storage.getKpiMetrics(companyId);
      console.log(`Found ${metrics.length} metrics for dashboard`);
      
      const dashboardData = [];
      const metricsSeriesService = new MetricsSeriesService(postgresAnalyticsService);

      // Map time period from frontend to backend format
      let periodType: 'weekly' | 'monthly' | 'quarterly' | 'yearly' = 'monthly';
      if (timePeriod.toLowerCase().includes('weekly')) periodType = 'weekly';
      else if (timePeriod.toLowerCase().includes('monthly')) periodType = 'monthly';
      else if (timePeriod.toLowerCase().includes('quarterly')) periodType = 'quarterly';
      else if (timePeriod.toLowerCase().includes('yearly')) periodType = 'yearly';

      for (const metric of metrics) {
        console.log(`Processing metric: ${metric.name} (ID: ${metric.id}) for period: ${timePeriod}`);
        try {
          console.log(`🔧 Calling MetricsSeriesService for ${metric.name}...`);
          // Get metrics series data and progress metrics
          const result = await metricsSeriesService.getMetricsSeries({
            companyId,
            periodType,
            metricKeys: [metric.name] // Use the original metric name without transformation
          });
          
          console.log(`🔍 Result for ${metric.name}:`, result ? 'has result' : 'null/undefined');
          console.log(`🔍 Progress data:`, JSON.stringify(result?.progress, null, 2));
          
          if (result && result.progress) {
            console.log(`✅ Dashboard data for metric ${metric.name}: Actual=${result.progress.todayActual}, Goal=${result.progress.todayGoal}, Progress=${result.progress.progress}%`);
            
            // Database now provides period-relative values, so use them directly
            console.log(`🔄 Using database period-relative values for ${metric.name}`);
            
            // Add the calculated result with proper structure (database provides period-relative values)
            dashboardData.push({
              metricId: metric.id,
              metricName: metric.name,
              currentValue: result.progress.todayActual, // Database provides period-relative progress
              goalValue: result.progress.todayGoal, // Database provides period goal
              yearlyGoal: result.progress.periodEndGoal,
              progress: result.progress.progress, // % of period end goal achieved
              onPace: result.progress.onPace, // % to today's goal
              format: metric.format || 'number',
              category: metric.category || 'general',
              timePeriod: periodType,
              isNorthStar: metric.isNorthStar || false,
              description: metric.description
            });
          } else {
            console.log(`❌ No progress data available for metric ${metric.name}`);
          }
        } catch (error) {
          console.error(`❌ Error processing metric ${metric.name}:`, error);
        }
      }

      console.log(`📊 Returning ${dashboardData.length} dashboard metrics`);
      res.json(dashboardData);
    } catch (error) {
      console.error("Error fetching dashboard metrics data:", error);
      res.status(500).json({ message: "Failed to fetch dashboard metrics data" });
    }
  });

  app.post("/api/kpi-metrics", async (req, res) => {
    try {
      const companyId = req.session?.selectedCompany?.id;
      if (!companyId) {
        return res.status(400).json({ message: "No company selected. Please select a company first." });
      }
      const dataWithCompanyId = { ...req.body, companyId };
      console.log("Creating metric for MIAS_DATA company:", JSON.stringify(dataWithCompanyId, null, 2));
      
      // Handle filter processing if provided
      if (dataWithCompanyId.filterConfig && dataWithCompanyId.dataSource) {
        const filterResult = filterToSQL(dataWithCompanyId.filterConfig, dataWithCompanyId.dataSource);
        
        if (filterResult.errors.length > 0) {
          return res.status(400).json({ 
            message: "Invalid filter configuration", 
            errors: filterResult.errors 
          });
        }
        
        // Build SQL with filter
        const baseQuery = dataWithCompanyId.sqlQuery || generateMetricTemplate(
          dataWithCompanyId.dataSource,
          dataWithCompanyId.metricType || "revenue",
          "monthly"
        );
        
        const sqlResult = buildMetricSQL(
          baseQuery,
          dataWithCompanyId.filterConfig,
          dataWithCompanyId.dataSource,
          dataWithCompanyId.aggregateFunction || "SUM",
          dataWithCompanyId.valueColumn || "amount"
        );
        
        if (sqlResult.errors.length > 0) {
          return res.status(400).json({ 
            message: "Failed to build SQL query", 
            errors: sqlResult.errors 
          });
        }
        
        // Store the generated SQL and parameters
        dataWithCompanyId.sqlQuery = sqlResult.whereClause;
        dataWithCompanyId.sqlParameters = sqlResult.parameters;
        
        console.log("Generated SQL with filter:", sqlResult.whereClause);
        console.log("SQL Parameters:", JSON.stringify(sqlResult.parameters, null, 2));
      }
      
      const validatedData = insertMetricSchema.parse(dataWithCompanyId);
      const metric = await storage.createKpiMetric(validatedData);
      console.log("Successfully saved metric:", metric.name);

      // Metric saved to main metrics table - no additional registry needed

      // Immediately populate metric_history with daily actual vs goal data
      if (companyId) {
        try {
          console.log(`🔄 Populating metric_history for company ${companyId} after metric creation`);

          // Calculate daily goal from yearly goal
          const yearlyGoal = parseFloat(validatedData.yearlyGoal || '0');
          const dailyGoal = yearlyGoal / 365;

          // Calculate actual value for today (will be 0 for new metrics)
          let actualValue = 0;
          try {
            const actualQuery = `
              SELECT COALESCE((${validatedData.exprSql}), 0) as actual_value
              FROM ${validatedData.sourceTable} f
              WHERE DATE(f.${validatedData.dateColumn || 'created_at'}) = CURRENT_DATE
            `;
            const actualResult = await postgresAnalyticsService.executeQuery(actualQuery, companyId);
            if (actualResult.success && actualResult.data && actualResult.data.length > 0) {
              actualValue = Number(actualResult.data[0].actual_value) || 0;
            }
          } catch (actualError) {
            console.log(`⚠️ Could not calculate actual value, using 0`);
            actualValue = 0;
          }

          // Insert into metric_history
          const insertQuery = `
            INSERT INTO analytics_company_${companyId}.metric_history
            (company_id, metric_id, date, actual_value, goal_value, period)
            VALUES (${companyId}, ${metric.id}, CURRENT_DATE, ${actualValue}, ${dailyGoal}, 'daily')
            ON CONFLICT (metric_id, date) DO UPDATE SET
              actual_value = EXCLUDED.actual_value,
              goal_value = EXCLUDED.goal_value,
              recorded_at = NOW()
          `;

          const insertResult = await postgresAnalyticsService.executeQuery(insertQuery, companyId);

          if (insertResult.success) {
            console.log(`✅ Metric history populated: actual=${actualValue}, goal=${dailyGoal.toFixed(2)}`);
          } else {
            console.log(`⚠️ Failed to populate metric history: ${insertResult.error || 'Unknown error'}`);
          }

        } catch (etlError) {
          console.error(`⚠️ Metric history population error after metric creation:`, etlError);
          // Don't fail the response if ETL fails
        }
      }

      res.json(metric);
    } catch (error) {
      if (error instanceof z.ZodError) {
        console.log("Validation errors:", JSON.stringify(error.errors, null, 2));
        res.status(400).json({ message: "Invalid data", errors: error.errors });
      } else {
        console.log("Server error:", error);
        res.status(500).json({ message: "Failed to create KPI metric" });
      }
    }
  });

  // Metrics Series Endpoint (uses pre-calculated time series data)
  app.get("/api/company/metrics-series", async (req, res) => {
    try {
      // Use validated company ID from middleware
      const companyId = getValidatedCompanyId(req);

      const { period_type = 'monthly', metric_keys } = req.query as { 
        period_type?: 'weekly' | 'monthly' | 'quarterly' | 'yearly';
        metric_keys?: string;
      };

      console.log(`📊 Getting metrics series for company ${companyId}, period: ${period_type}`);
      
      // Parse metric keys if provided
      const metricKeys = metric_keys ? metric_keys.split(',') : undefined;
      
      // Create metrics series service
      const metricsSeriesService = new MetricsSeriesService(postgresAnalyticsService);
      
      // Validate query
      const validation = metricsSeriesService.validateQuery({
        companyId,
        periodType: period_type,
        metricKeys
      });
      
      if (!validation.valid) {
        return res.status(400).json({ 
          success: false, 
          error: validation.error 
        });
      }
      
      // Get metrics series data
      const result = await metricsSeriesService.getMetricsSeries({
        companyId,
        periodType: period_type,
        metricKeys
      });

      console.log(`✅ Retrieved ${result.series.length} data points with progress metrics`);

      res.json({
        success: true,
        data: result.series,
        progress: result.progress,
        period_type: period_type
      });
    } catch (error) {
      console.error("Error in metrics series endpoint:", error);
      res.status(500).json({
        success: false,
        error: "Failed to fetch metrics series data"
      });
    }
  });

  // ETL Management Endpoints
  app.post("/api/company/metrics-series/etl", async (req, res) => {
    try {
      const companyId = getValidatedCompanyId(req);
      const { period_type, force_refresh = false } = req.body;
      
      if (!period_type) {
        return res.status(400).json({ 
          success: false, 
          error: "period_type is required" 
        });
      }
      
      const metricsSeriesService = new MetricsSeriesService(postgresAnalyticsService);
      const result = await metricsSeriesService.runETLJob(companyId, period_type, force_refresh);
      
      res.json(result);
    } catch (error) {
      console.error("Error running ETL job:", error);
      res.status(500).json({
        success: false,
        error: "Failed to run ETL job"
      });
    }
  });

  app.get("/api/company/metrics-series/etl/status", async (req, res) => {
    try {
      const companyId = getValidatedCompanyId(req);
      const { period_type } = req.query as { period_type?: string };
      
      if (!period_type) {
        return res.status(400).json({ 
          success: false, 
          error: "period_type is required" 
        });
      }
      
      const metricsSeriesService = new MetricsSeriesService(postgresAnalyticsService);
      const status = await metricsSeriesService.getETLStatus(companyId, period_type);
      
      res.json({ success: true, status });
    } catch (error) {
      console.error("Error getting ETL status:", error);
      res.status(500).json({
        success: false,
        error: "Failed to get ETL status"
      });
    }
  });

  // Legacy /api/series endpoint for existing charts
  app.get("/api/series", async (req, res) => {
    try {
      const companyId = getValidatedCompanyId(req);
      const { start, end, granularity, include_goals, relative } = req.query as { 
        start?: string; 
        end?: string; 
        granularity?: string; 
        include_goals?: string;
        relative?: string;
      };

      // Map old parameters to new system based on date range and granularity
      let periodType: 'weekly' | 'monthly' | 'quarterly' | 'yearly' = 'monthly';
      
      // Parse date range to determine period
      if (start && end) {
        const startDate = new Date(start);
        const endDate = new Date(end);
        const daysDiff = Math.floor((endDate.getTime() - startDate.getTime()) / (1000 * 60 * 60 * 24));
        
        if (daysDiff <= 7) {
          periodType = 'weekly';
        } else if (daysDiff <= 35) { // Up to ~1 month
          periodType = 'monthly';
        } else if (daysDiff <= 95) { // Up to ~3 months  
          periodType = 'quarterly';
        } else {
          periodType = 'yearly';
        }
      } else {
        // Fallback based on granularity only
        if (granularity === 'day') {
          periodType = 'monthly'; // Daily granularity typically for monthly view
        } else if (granularity === 'week') {
          periodType = 'quarterly'; 
        } else if (granularity === 'month') {
          periodType = 'yearly';
        }
      }

      if (!['weekly', 'monthly', 'quarterly', 'yearly'].includes(periodType)) {
        return res.status(400).json({ 
          success: false, 
          error: "Period type must be one of: weekly, monthly, quarterly, yearly" 
        });
      }

      console.log(`📊 Legacy API: Getting metrics series for company ${companyId}, period: ${periodType}`);
      
      const metricsSeriesService = new MetricsSeriesService(postgresAnalyticsService);
      
      // Get metrics series data
      const result = await metricsSeriesService.getMetricsSeries({
        companyId,
        periodType
      });

      // Transform to legacy format
      let legacyData = result.series.map((item: any) => ({
        ts: item.ts,
        series: item.series,
        value: relative === 'true' ? item.period_relative_running_sum : item.running_sum
      }));

      // Database now provides period-relative values directly, no need for complex calculations
      if (relative === 'true') {
        console.log(`✅ Legacy API: Using database period-relative running sum values for charts`);
        // The MetricsSeriesService already returns period-relative values from database
        // Now using period_relative_running_sum for smooth chart progression
      }

      console.log(`✅ Legacy API: Retrieved ${legacyData.length} data points${relative === 'true' ? ' (period-relative)' : ''}`);
      res.json({ data: legacyData });
    } catch (error) {
      console.error("Error in legacy series endpoint:", error);
      res.status(500).json({
        success: false,
        error: "Failed to fetch metrics series data"
      });
    }
  });

  // Populate Metric Registry with Jira metrics (for testing/setup)
  // Metric registry endpoints removed - functionality consolidated into main metrics table

  app.patch("/api/kpi-metrics/:id", async (req, res) => {
    try {
      const id = parseInt(req.params.id);
      console.log(`🔄 PATCH /api/kpi-metrics/${id} called with body:`, JSON.stringify(req.body, null, 2));
      
      // Filter out non-schema fields that come from the frontend
      const { mainDataSource, table, valueColumn, aggregationType, ...filteredBody } = req.body;
      console.log(`🔄 Filtered body (removed frontend-only fields):`, JSON.stringify(filteredBody, null, 2));
      
      const validatedData = insertMetricSchema.partial().parse(filteredBody);
      console.log(`🔄 Validated data:`, JSON.stringify(validatedData, null, 2));
      
      // Get company ID from session for direct update
      const companyId = req.session?.selectedCompany?.id;
      const metric = await storage.updateKpiMetric(id, validatedData, companyId);
      console.log(`🔄 Update result:`, metric);
      
      if (!metric) {
        res.status(404).json({ message: "Metric not found" });
        return;
      }
      
      // Refresh time series data since goals may have changed
      if (companyId) {
        try {
          console.log(`🔄 Refreshing time series data for company ${companyId} after metric update`);
          const etlService = new MetricsTimeSeriesETL(postgresAnalyticsService);
          
          // Refresh monthly data (most commonly used in dashboard)
          const monthlyRefresh = await etlService.runETLJob({
            companyId: companyId,
            periodType: 'monthly',
            forceRefresh: true
          });
          
          if (monthlyRefresh.success) {
            console.log(`✅ Monthly time series data refreshed for company ${companyId}`);
          } else {
            console.log(`⚠️ Failed to refresh monthly time series: ${monthlyRefresh.message}`);
          }
        } catch (etlError) {
          console.error(`⚠️ ETL refresh error after metric update:`, etlError);
          // Don't fail the response if ETL fails
        }
      }
      
      res.json(metric);
    } catch (error) {
      console.error(`❌ PATCH /api/kpi-metrics/${id} error:`, error);
      if (error instanceof z.ZodError) {
        console.error(`❌ Validation errors:`, error.errors);
        res.status(400).json({ message: "Invalid data", errors: error.errors });
      } else {
        console.error(`❌ General error:`, error.message);
        res.status(500).json({ message: "Failed to update KPI metric" });
      }
    }
  });

  app.delete("/api/kpi-metrics/:id", async (req, res) => {
    try {
      const id = parseInt(req.params.id);
      const companyId = req.session?.selectedCompany?.id;

      if (!companyId) {
        return res.status(400).json({ message: "No company selected. Please select a company first." });
      }

      const deleted = await storage.deleteKpiMetric(id, companyId);

      if (!deleted) {
        res.status(404).json({ message: "Metric not found" });
        return;
      }
      
      res.json({ message: "Metric deleted successfully" });
    } catch (error) {
      res.status(500).json({ message: "Failed to delete KPI metric" });
    }
  });

  // Filter validation and management
  app.post("/api/filters/validate", async (req, res) => {
    try {
      const { filter, dataSource } = req.body;
      
      if (!filter || !dataSource) {
        return res.status(400).json({ 
          message: "Filter and dataSource are required" 
        });
      }
      
      const result = filterToSQL(filter, dataSource);
      
      res.json({
        valid: result.errors.length === 0,
        errors: result.errors,
        sql: result.errors.length === 0 ? result.whereClause : null,
        parameters: result.errors.length === 0 ? result.parameters : null
      });
    } catch (error) {
      console.error("Error validating filter:", error);
      res.status(500).json({ message: "Failed to validate filter" });
    }
  });
  
  app.post("/api/filters/ai-suggest", async (req, res) => {
    try {
      const { prompt, dataSource, metricName } = req.body;
      
      if (!prompt || !dataSource) {
        return res.status(400).json({ 
          message: "Prompt and dataSource are required" 
        });
      }
      
      // Get available fields for the data source
      const validColumns: Record<string, any> = {
        "core.fact_financials": [
          { name: "invoice_amount", type: "number", label: "Invoice Amount" },
          { name: "expense_amount", type: "number", label: "Expense Amount" },
          { name: "transaction_date", type: "date", label: "Transaction Date" },
          { name: "category", type: "string", label: "Category" },
          { name: "customer_id", type: "string", label: "Customer ID" }
        ],
        "core.fact_hubspot": [
          { name: "stage", type: "string", label: "Deal Stage" },
          { name: "deal_type", type: "string", label: "Deal Type" },
          { name: "priority", type: "string", label: "Priority" },
          { name: "amount", type: "number", label: "Deal Amount" },
          { name: "close_date", type: "date", label: "Close Date" },
          { name: "owner", type: "string", label: "Deal Owner" }
        ],
        "core.fact_jira": [
          { name: "status", type: "string", label: "Issue Status" },
          { name: "priority", type: "string", label: "Priority" },
          { name: "issue_type", type: "string", label: "Issue Type" },
          { name: "assignee", type: "string", label: "Assignee" },
          { name: "created_date", type: "date", label: "Created Date" },
          { name: "story_points", type: "number", label: "Story Points" }
        ],
        "core.fact_salesforce": [
          { name: "stage_name", type: "string", label: "Stage Name" },
          { name: "type", type: "string", label: "Opportunity Type" },
          { name: "lead_source", type: "string", label: "Lead Source" },
          { name: "amount", type: "number", label: "Amount" },
          { name: "probability", type: "number", label: "Probability" },
          { name: "account_name", type: "string", label: "Account Name" }
        ]
      };
      
      const fields = validColumns[dataSource];
      if (!fields) {
        return res.status(400).json({ 
          message: `Invalid data source: ${dataSource}` 
        });
      }
      
      const aiPrompt = `
You are a SQL filter builder AI. Convert natural language filter descriptions into a JSON filter tree structure.

DATA SOURCE: ${dataSource}
AVAILABLE FIELDS:
${fields.map((f: any) => `- ${f.name} (${f.type}): ${f.label}`).join('\n')}

AVAILABLE OPERATORS:
- = (equals)
- != (not equals)
- > (greater than)
- < (less than)
- >= (greater than or equal)
- <= (less than or equal)
- IN (in list - for multiple values)
- NOT IN (not in list)
- IS NULL (is empty)
- IS NOT NULL (is not empty)
- LIKE (contains text)
- NOT LIKE (does not contain text)

USER REQUEST: "${prompt}"
METRIC CONTEXT: ${metricName ? `Creating filter for metric: ${metricName}` : 'General business metric filter'}

RESPOND WITH ONLY A VALID JSON FILTER TREE IN THIS FORMAT:

For single condition:
{
  "column": "field_name",
  "op": "operator",
  "value": "value_or_array"
}

For multiple conditions:
{
  "op": "AND|OR",
  "conditions": [
    { "column": "field1", "op": "=", "value": "value1" },
    { "column": "field2", "op": ">", "value": 100 }
  ]
}

IMPORTANT RULES:
1. Only use field names that exist in the available fields list
2. Match field types (string values in quotes, numbers without quotes)
3. Use IN operator for multiple values: "value": ["val1", "val2", "val3"]
4. For date fields, use YYYY-MM-DD format
5. Be case-sensitive with field names
6. Respond with ONLY the JSON, no explanations

Convert the user request into the appropriate filter structure:
`;

      // Try Azure OpenAI first, then OpenAI
      let aiResponse;
      try {
        aiResponse = await azureOpenAIService.generateResponse(aiPrompt);
      } catch (azureError) {
        console.log("Azure OpenAI failed, trying OpenAI...");
        try {
          aiResponse = await openaiService.generateResponse(aiPrompt);
        } catch (openaiError) {
          throw new Error("Both AI services unavailable");
        }
      }
      
      // Clean up AI response - extract JSON
      const jsonMatch = aiResponse.match(/\{[\s\S]*\}/);
      if (!jsonMatch) {
        throw new Error("AI did not return valid JSON");
      }
      
      // Parse AI response as JSON
      const suggestedFilter = JSON.parse(jsonMatch[0]);
      
      // Validate the suggested filter
      const validationResult = filterToSQL(suggestedFilter, dataSource);
      
      res.json({
        filter: suggestedFilter,
        valid: validationResult.errors.length === 0,
        errors: validationResult.errors,
        sql: validationResult.errors.length === 0 ? validationResult.whereClause : null
      });
      
    } catch (error) {
      console.error("Error generating AI filter:", error);
      res.status(500).json({ 
        message: "Failed to generate filter suggestion",
        error: error instanceof Error ? error.message : String(error)
      });
    }
  });

  // PostgreSQL calculation endpoints
  app.post("/api/kpi-metrics/:id/calculate", async (req, res) => {
    try {
      const metricId = parseInt(req.params.id);
      const metric = await storage.getKpiMetric(metricId);
      const companyId = req.session?.selectedCompany?.id || 1;
      const result = await postgresAnalyticsService.calculateMetric(metric.name, companyId, 'monthly', metric.id);
      res.json(result);
    } catch (error) {
      console.error("Error calculating metric:", error);
      res.status(500).json({ message: "Failed to calculate metric" });
    }
  });

  app.post("/api/kpi-metrics/calculate-all", async (req, res) => {
    try {
      const companyId = req.session?.selectedCompany?.id;
      if (!companyId) {
        return res.status(400).json({ message: "No company selected. Please select a company first." });
      }
      // For now, return empty results - would need to implement calculateAllMetrics in PostgreSQL service
      const results = [];
      res.json(results);
    } catch (error) {
      console.error("Error calculating all metrics:", error);
      res.status(500).json({ message: "Failed to calculate metrics" });
    }
  });

  app.get("/api/kpi-metrics/stale", async (req, res) => {
    try {
      const companyId = req.session?.selectedCompany?.id;
      if (!companyId) {
        return res.status(400).json({ message: "No company selected. Please select a company first." });
      }
      // For now, return empty stale metrics - would need to implement in PostgreSQL service
      const staleMetrics = [];
      res.json({ staleMetrics });
    } catch (error) {
      console.error("Error getting stale metrics:", error);
      res.status(500).json({ message: "Failed to get stale metrics" });
    }
  });

  // Company-Specific Goals (analytics schema)
  app.get("/api/company-goals", async (req, res) => {
    try {
      const selectedCompany = (req.session as any)?.selectedCompany;
      if (!selectedCompany) {
        return res.status(400).json({ message: "No company selected" });
      }
      
      const goals = await storage.getCompanyGoals(selectedCompany.id);
      res.json(goals);
    } catch (error) {
      console.error('Failed to get company goals:', error);
      res.status(500).json({ message: "Failed to get company goals" });
    }
  });

  app.get("/api/company-goals/:metricKey", async (req, res) => {
    try {
      const selectedCompany = (req.session as any)?.selectedCompany;
      if (!selectedCompany) {
        return res.status(400).json({ message: "No company selected" });
      }
      
      const { metricKey } = req.params;
      const goals = await storage.getCompanyGoalsByMetric(selectedCompany.id, metricKey);
      res.json(goals);
    } catch (error) {
      console.error('Failed to get company goals by metric:', error);
      res.status(500).json({ message: "Failed to get company goals by metric" });
    }
  });

  app.post("/api/company-goals", async (req, res) => {
    try {
      const selectedCompany = (req.session as any)?.selectedCompany;
      if (!selectedCompany) {
        return res.status(400).json({ message: "No company selected" });
      }
      
      const { metricKey, granularity, periodStart, target } = req.body;
      
      // Validate required fields
      if (!metricKey || !granularity || !periodStart || target === undefined) {
        return res.status(400).json({ 
          message: "Missing required fields: metricKey, granularity, periodStart, target" 
        });
      }
      
      // Validate granularity
      if (!['month', 'quarter', 'year'].includes(granularity)) {
        return res.status(400).json({ 
          message: "granularity must be one of: month, quarter, year" 
        });
      }
      
      const goal = await storage.createCompanyGoal(selectedCompany.id, {
        metricKey, granularity, periodStart, target: parseFloat(target)
      });
      
      res.json({ success: true, goal });
    } catch (error) {
      console.error('Failed to create company goal:', error);
      res.status(500).json({ message: "Failed to create company goal" });
    }
  });

  app.put("/api/company-goals/:goalId", async (req, res) => {
    try {
      const selectedCompany = (req.session as any)?.selectedCompany;
      if (!selectedCompany) {
        return res.status(400).json({ message: "No company selected" });
      }
      
      const { goalId } = req.params;
      const { target } = req.body;
      
      if (target === undefined) {
        return res.status(400).json({ message: "target is required" });
      }
      
      const goal = await storage.updateCompanyGoal(selectedCompany.id, parseInt(goalId), {
        target: parseFloat(target)
      });
      
      if (!goal) {
        return res.status(404).json({ message: "Goal not found" });
      }
      
      res.json({ success: true, goal });
    } catch (error) {
      console.error('Failed to update company goal:', error);
      res.status(500).json({ message: "Failed to update company goal" });
    }
  });

  app.delete("/api/company-goals/:goalId", async (req, res) => {
    try {
      const selectedCompany = (req.session as any)?.selectedCompany;
      if (!selectedCompany) {
        return res.status(400).json({ message: "No company selected" });
      }
      
      const { goalId } = req.params;
      const success = await storage.deleteCompanyGoal(selectedCompany.id, parseInt(goalId));
      
      if (!success) {
        return res.status(404).json({ message: "Goal not found" });
      }
      
      res.json({ success: true });
    } catch (error) {
      console.error('Failed to delete company goal:', error);
      res.status(500).json({ message: "Failed to delete company goal" });
    }
  });

  // Metric Reports
  app.get("/api/metric-reports", async (req, res) => {
    try {
      const companyId = req.session?.selectedCompany?.id;
      if (!companyId) {
        return res.status(400).json({ message: "No company selected. Please select a company first." });
      }
      const reports = await storage.getMetricReports(companyId);
      res.json(reports);
    } catch (error) {
      console.error("Error fetching metric reports:", error);
      res.status(500).json({ message: "Failed to get metric reports" });
    }
  });

  app.get("/api/metric-reports/:id", async (req, res) => {
    try {
      const id = parseInt(req.params.id);
      const report = await storage.getMetricReport(id);
      
      if (!report) {
        return res.status(404).json({ message: "Metric report not found" });
      }
      
      res.json(report);
    } catch (error) {
      console.error("Error fetching metric report:", error);
      res.status(500).json({ message: "Failed to get metric report" });
    }
  });

  app.get("/api/metric-reports/share/:shareToken", async (req, res) => {
    try {
      const { shareToken } = req.params;
      const report = await storage.getMetricReportByShareToken(shareToken);
      
      if (!report || !report.isPublic) {
        return res.status(404).json({ message: "Shared report not found or not public" });
      }
      
      res.json(report);
    } catch (error) {
      console.error("Error fetching shared metric report:", error);
      res.status(500).json({ message: "Failed to get shared metric report" });
    }
  });

  app.post("/api/metric-reports", async (req, res) => {
    try {
      const companyId = req.session?.selectedCompany?.id;
      if (!companyId) {
        return res.status(400).json({ message: "No company selected. Please select a company first." });
      }
      const createdBy = req.session?.user?.id; // Don't default to 1 if no user
      
      const dataWithCompanyId = { 
        ...req.body, 
        companyId,
        // Only include createdBy if it exists
        ...(createdBy && { createdBy })
      };
      
      const validatedData = insertMetricReportSchema.parse(dataWithCompanyId);
      const report = await storage.createMetricReport(validatedData);
      
      res.status(201).json(report);
    } catch (error) {
      console.error("Error creating metric report:", error);
      res.status(500).json({ message: "Failed to create metric report" });
    }
  });

  app.patch("/api/metric-reports/:id", async (req, res) => {
    try {
      const id = parseInt(req.params.id);
      const validatedData = insertMetricReportSchema.partial().parse(req.body);
      const report = await storage.updateMetricReport(id, validatedData);
      
      if (!report) {
        return res.status(404).json({ message: "Metric report not found" });
      }
      
      res.json(report);
    } catch (error) {
      console.error("Error updating metric report:", error);
      res.status(500).json({ message: "Failed to update metric report" });
    }
  });

  app.delete("/api/metric-reports/:id", async (req, res) => {
    try {
      const id = parseInt(req.params.id);
      const deleted = await storage.deleteMetricReport(id);
      
      if (!deleted) {
        return res.status(404).json({ message: "Metric report not found" });
      }
      
      res.json({ message: "Metric report deleted successfully" });
    } catch (error) {
      console.error("Error deleting metric report:", error);
      res.status(500).json({ message: "Failed to delete metric report" });
    }
  });

  // Generate report data with real metric calculations
  app.get("/api/metric-reports/:id/data", async (req, res) => {
    console.log("🚨 ROUTE HIT: /api/metric-reports/:id/data");
    console.log("📍 Request params:", req.params);
    console.log("📍 Request query:", req.query);
    try {
      const reportId = parseInt(req.params.id);
      const timePeriod = req.query.timePeriod as string || 'monthly';
      const companyId = req.session?.selectedCompany?.id;
      if (!companyId) {
        return res.status(400).json({ message: "No company selected. Please select a company first." });
      }
      
      // Get the report
      const report = await storage.getMetricReport(reportId);
      if (!report) {
        return res.status(404).json({ message: "Report not found" });
      }
      
      // Get all metrics to build metric lookup
      const allMetrics = await storage.getKpiMetrics(companyId);
      const metricsMap = new Map(allMetrics.map(m => [m.id, m]));
      
      // Calculate data for selected metrics
      const reportData = {
        report,
        timePeriod,
        generatedAt: new Date().toISOString(),
        metrics: [],
        summary: {
          totalMetrics: 0,
          calculatedMetrics: 0,
          failedMetrics: 0,
        }
      };
      
      // Process each selected metric
      for (const metricId of (report.selectedMetrics as number[] || [])) {
        const metric = metricsMap.get(metricId);
        if (!metric) {
          console.log(`Metric ${metricId} not found, skipping`);
          continue;
        }
        
        reportData.summary.totalMetrics++;
        
        let metricData = {
          id: metric.id,
          name: metric.name,
          description: metric.description,
          category: metric.category,
          format: metric.format,
          yearlyGoal: metric.yearlyGoal,
          isIncreasing: metric.isIncreasing,
          sqlQuery: metric.exprSql,
          currentValue: null,
          goalProgress: null,
          changePercent: null,
          status: 'pending' as 'success' | 'error' | 'pending'
        };
        
        // Calculate real metric value if SQL query exists
        if (metric.exprSql) {
          try {
            const result = await postgresAnalyticsService.calculateMetric(
              metric.name,
              companyId,
              timePeriod,
              metric.id,
              metric.exprSql
            );
            
            if (result) {
              metricData.currentValue = result.currentValue;
              
              // Calculate goal progress manually since PostgresMetricData doesn't include it
              console.log(`🎯 Goal Progress Check - Metric: ${metric.name}, Goal: "${metric.yearlyGoal}", Type: ${typeof metric.yearlyGoal}`);
              if (metric.yearlyGoal && parseFloat(metric.yearlyGoal) > 0) {
                const yearlyGoal = parseFloat(metric.yearlyGoal);
                const currentValue = result.currentValue || 0;
                metricData.goalProgress = (currentValue / yearlyGoal) * 100;
                
                // Calculate "on-pace" status based on time period and progress
                const currentMonth = new Date().getMonth() + 1; // 1-12
                const expectedProgressByMonth = (currentMonth / 12) * 100;
                const onPace = metricData.goalProgress >= expectedProgressByMonth * 0.8; // 80% threshold
                
                console.log(`🎯 Goal Calculation: ${currentValue} / ${yearlyGoal} = ${metricData.goalProgress.toFixed(2)}%`);
                console.log(`🎯 On Pace Check: Expected ${expectedProgressByMonth.toFixed(1)}% by month ${currentMonth}, Actual ${metricData.goalProgress.toFixed(1)}%, On Pace: ${onPace}`);
                
                // Add pace status to metric data
                (metricData as any).onPace = onPace;
                (metricData as any).expectedProgress = expectedProgressByMonth;
              } else {
                metricData.goalProgress = null;
                (metricData as any).onPace = null;
                (metricData as any).expectedProgress = null;
                console.log(`🎯 No goal set for ${metric.name} - yearlyGoal: "${metric.yearlyGoal}"`);
              }
              
              // TODO: Calculate change percent (would need historical data)
              metricData.changePercent = null;
              
              metricData.status = 'success';
              reportData.summary.calculatedMetrics++;
              
              console.log(`✅ Report metric ${metric.name}: ${result.currentValue} (${timePeriod})`);
            } else {
              metricData.status = 'error';
              reportData.summary.failedMetrics++;
              console.log(`❌ Failed to calculate metric ${metric.name}`);
            }
          } catch (error) {
            console.error(`Error calculating metric ${metric.name}:`, error);
            metricData.status = 'error';
            reportData.summary.failedMetrics++;
          }
        } else {
          // No SQL query - use static values from database if available
          if (metric.value) {
            metricData.currentValue = parseFloat(metric.value);
            
            // Calculate goal progress if we have a yearly goal
            if (metric.yearlyGoal && parseFloat(metric.yearlyGoal) > 0) {
              const yearlyGoal = parseFloat(metric.yearlyGoal);
              const currentValue = parseFloat(metric.value) || 0;
              metricData.goalProgress = (currentValue / yearlyGoal) * 100;
              
              console.log(`🎯 Static Goal Calculation: ${currentValue} / ${yearlyGoal} = ${metricData.goalProgress.toFixed(2)}%`);
            }
            
            // Use existing change percent if available
            if (metric.changePercent) {
              metricData.changePercent = parseFloat(metric.changePercent);
            }
            
            metricData.status = 'success';
            reportData.summary.calculatedMetrics++;
            console.log(`✅ Using static data for metric ${metric.name}: ${metric.value}`);
          } else {
            metricData.status = 'error';
            reportData.summary.failedMetrics++;
            console.log(`❌ No SQL query or static value for metric ${metric.name}`);
          }
        }
        
        reportData.metrics.push(metricData);
      }
      
      console.log(`📊 Report ${report.title}: ${reportData.summary.calculatedMetrics}/${reportData.summary.totalMetrics} metrics calculated successfully`);
      console.log("🔍 DEBUG: About to send JSON response for /api/metric-reports/:id/data");
      console.log("📤 Response data sample:", JSON.stringify(reportData, null, 2).substring(0, 300) + "...");
      console.log("🔍 DEBUG: First metric in response:", JSON.stringify(reportData.metrics[0], null, 2));
      res.json(reportData);
      
    } catch (error) {
      console.error("Error generating report data:", error);
      res.status(500).json({ message: "Failed to generate report data" });
    }
  });

  // Helper function for fallback insights when AI services are unavailable
  const generateFallbackInsights = (reportData: any) => {
    const successfulMetrics = reportData.metrics.filter((m: any) => m.status === 'success');
    const failedMetrics = reportData.summary.failedMetrics;
    
    let summary = `This ${reportData.timePeriod} business metrics report shows ${successfulMetrics.length} successfully calculated metrics out of ${reportData.summary.totalMetrics} total metrics.`;
    
    if (successfulMetrics.length > 0) {
      const highPerformers = successfulMetrics.filter((m: any) => m.goalProgress && m.goalProgress > 80);
      const lowPerformers = successfulMetrics.filter((m: any) => m.goalProgress && m.goalProgress < 50);
      
      summary += ` ${highPerformers.length} metrics are performing well (>80% of goal), while ${lowPerformers.length} metrics need attention (<50% of goal).`;
    }
    
    // Generate per-metric forecasts
    const metricForecasts = successfulMetrics.map((metric: any) => {
      const progress = metric.goalProgress || 0;
      const currentValue = metric.currentValue || 0;
      const goal = metric.yearlyGoal ? parseFloat(metric.yearlyGoal) : 0;
      
      const performanceLevel = progress > 80 ? 'strong' : progress > 50 ? 'moderate' : 'weak';
      const weeklyProjection = goal > 0 ? Math.round(currentValue * 1.02) : currentValue;
      const monthlyProjection = goal > 0 ? Math.round(currentValue * 1.08) : currentValue;
      const quarterlyProjection = goal > 0 ? Math.round(currentValue * 1.25) : currentValue;
      const yearlyProjection = goal > 0 ? Math.round(currentValue * 4.2) : currentValue;
      
      return `## METRIC: ${metric.name}
### Executive Summary
Currently at ${progress.toFixed(1)}% of goal with ${performanceLevel} performance trajectory.

### Outlook This Week
Projected to reach ${weeklyProjection.toLocaleString()} based on current pace, maintaining ${performanceLevel} momentum.

### Outlook This Month
Monthly forecast: ${monthlyProjection.toLocaleString()}. ${progress > 70 ? 'Likely to achieve' : 'Risk of missing'} monthly targets.

### Outlook This Quarter
Quarterly projection: ${quarterlyProjection.toLocaleString()}. ${progress > 60 ? 'On track for' : 'May fall short of'} quarterly goals.

### Outlook This Year
Annual forecast: ${yearlyProjection.toLocaleString()}. ${progress > 50 ? 'Expected to meet' : 'Unlikely to achieve'} year-end objectives.`;
    }).join('\n\n');

    return metricForecasts + `\n\n*Note: These metric-specific forecasts were generated using fallback analysis due to AI service unavailability. Projections are based on current performance patterns.*`;
  };

  // Generate AI insights for a report
  app.post("/api/metric-reports/:id/insights", async (req, res) => {
    try {
      const reportId = parseInt(req.params.id);
      const timePeriod = req.body.timePeriod || 'monthly';
      const companyId = req.session?.selectedCompany?.id;
      if (!companyId) {
        return res.status(400).json({ message: "No company selected. Please select a company first." });
      }
      
      // Get the report
      const report = await storage.getMetricReport(reportId);
      if (!report) {
        return res.status(404).json({ message: "Report not found" });
      }
      
      // Get report data directly (avoid internal HTTP call that loses session context)
      // Get all metrics to build metric lookup
      const allMetrics = await storage.getKpiMetrics(companyId);
      const metricsMap = new Map(allMetrics.map(m => [m.id, m]));

      // Calculate data for selected metrics
      const reportData = {
        report,
        timePeriod,
        generatedAt: new Date().toISOString(),
        metrics: [],
        summary: {
          totalMetrics: 0,
          calculatedMetrics: 0,
          failedMetrics: 0,
        }
      };

      // Process each selected metric (reuse logic from data endpoint)
      for (const metricId of (report.selectedMetrics as number[] || [])) {
        const metric = metricsMap.get(metricId);
        if (!metric) continue;

        reportData.summary.totalMetrics++;

        let metricData = {
          id: metric.id,
          name: metric.name,
          description: metric.description,
          category: metric.category,
          format: metric.format,
          yearlyGoal: metric.yearlyGoal,
          isIncreasing: metric.isIncreasing,
          sqlQuery: metric.exprSql,
          currentValue: null,
          goalProgress: null,
          changePercent: null,
          status: 'pending' as 'success' | 'error' | 'pending'
        };

        // Calculate real metric value if SQL query exists
        if (metric.exprSql) {
          try {
            const result = await postgresAnalyticsService.calculateMetric(
              metric.name,
              companyId,
              timePeriod,
              metric.id,
              metric.exprSql
            );

            if (result) {
              metricData.currentValue = result.currentValue;

              // Calculate goal progress
              if (metric.yearlyGoal && parseFloat(metric.yearlyGoal) > 0) {
                const yearlyGoal = parseFloat(metric.yearlyGoal);
                const currentValue = result.currentValue || 0;
                metricData.goalProgress = (currentValue / yearlyGoal) * 100;
              }

              metricData.status = 'success';
              reportData.summary.calculatedMetrics++;
            } else {
              metricData.status = 'error';
              reportData.summary.failedMetrics++;
            }
          } catch (error) {
            console.error(`Error calculating metric ${metric.name}:`, error);
            metricData.status = 'error';
            reportData.summary.failedMetrics++;
          }
        } else {
          metricData.status = 'error';
          reportData.summary.failedMetrics++;
        }

        reportData.metrics.push(metricData);
      }
      
      if (!reportData || !reportData.metrics) {
        return res.status(400).json({ message: "Unable to generate insights - no metric data available" });
      }
      
      // Create insights prompt
      const metricsContext = reportData.metrics
        .filter((m: any) => m.status === 'success')
        .map((m: any) => {
          const progress = m.goalProgress ? `${m.goalProgress.toFixed(1)}% of goal` : 'no goal set';
          const change = m.changePercent ? `${m.changePercent}% change` : 'no change data';
          const sqlInfo = m.sql_query ? `\nSQL Query: ${m.sql_query}` : '';
          return `- ${m.name}: ${m.currentValue ? m.currentValue.toLocaleString() : 'N/A'} (${progress}, ${change})${sqlInfo}`;
        }).join('\n');
      
      const insightsPrompt = `
Analyze these key performance metrics and provide detailed insights about WHY each metric is performing the way it is:

Report: ${report.title}
Time Period: ${timePeriod}
Generated: ${reportData.generatedAt}
Current Date: ${new Date().toLocaleDateString()}

CURRENT METRICS PERFORMANCE:
${metricsContext}

For each metric, provide a comprehensive analysis in this exact format:

## METRIC: [Metric Name]
### Executive Summary
**Performance Status:** [On Track/Off Track/Exceeding Expectations] - Brief assessment with key numbers.
**Root Cause Analysis:** Explain the primary reasons WHY this metric is performing at this level.

### Data Source Explanation
**How This Metric is Calculated:** Translate the SQL query into plain English that business stakeholders can understand. Explain what data sources are being used, what specific conditions are applied, and how the calculation works. Make this accessible to non-technical executives.

### Outlook This Week  
**Projection:** Weekly forecast with specific numbers.
**Key Drivers:** What factors will most influence this week's performance?
**Risk Factors:** What could cause this week to underperform?

### Outlook This Month
**Projection:** Monthly forecast with goal achievement probability.
**Success Factors:** What needs to happen to hit monthly targets?
**Warning Signs:** Early indicators that would signal potential problems.

### Outlook This Quarter
**Projection:** Quarterly forecast with strategic implications.
**Market Factors:** External conditions that will impact performance.
**Operational Levers:** Internal actions that could improve results.

### Outlook This Year
**Projection:** Annual forecast and year-end likelihood.
**Strategic Recommendations:** Top 3 actions to optimize year-end performance.
**Scenario Planning:** Best case, worst case, and most likely outcomes.

CRITICAL REQUIREMENTS:
- Focus heavily on ROOT CAUSE ANALYSIS - explain WHY metrics are performing this way
- Include specific actionable recommendations for improvement
- Identify leading indicators and early warning signs
- Consider both internal factors (operations, team, processes) and external factors (market, competition, seasonality)
- Be specific about what management should do differently for off-track metrics
- For over-performing metrics, explain what's driving the success and how to sustain it`;

      // Generate insights using AI
      let insights;
      try {
        // Try Azure OpenAI first, fall back to OpenAI
        insights = await azureOpenAIService.generateResponse(insightsPrompt);
        console.log("✅ Generated insights using Azure OpenAI");
      } catch (azureError) {
        console.log("Azure OpenAI failed, trying OpenAI...", azureError.message);
        try {
          insights = await openaiService.generateResponse(insightsPrompt);
          console.log("✅ Generated insights using OpenAI");
        } catch (openaiError) {
          console.log("Both AI services failed, using fallback insights");
          insights = generateFallbackInsights(reportData);
        }
      }
      
      // Update the report with generated insights
      const updatedReport = await storage.updateMetricReport(reportId, {
        generatedInsights: {
          content: insights,
          generatedAt: new Date().toISOString(),
          timePeriod: timePeriod,
          version: '1.0'
        }
      });
      
      res.json({
        insights,
        generatedAt: new Date().toISOString(),
        report: updatedReport
      });
      
    } catch (error) {
      console.error("Error generating AI insights:", error);
      res.status(500).json({ message: "Failed to generate insights" });
    }
  });

  // Test PostgreSQL connection endpoint
  app.get("/api/postgres/test", async (req, res) => {
    try {
      console.log("Testing PostgreSQL connection...");
      const testQuery = "SELECT 1 as test_value";
      const result = await postgresAnalyticsService.executeQuery(testQuery);
      
      if (result && result.length > 0) {
        res.json({ 
          success: true, 
          message: "Successfully connected to PostgreSQL",
          data: result
        });
      } else {
        res.status(500).json({ 
          success: false, 
          message: "Failed to connect to PostgreSQL",
          error: "No data returned" 
        });
      }
    } catch (error) {
      console.error("PostgreSQL test error:", error);
      res.status(500).json({ 
        success: false, 
        message: "PostgreSQL connection test failed",
        error: error
      });
    }
  });

  // TEMPORARY: Test endpoint with specific company ID
  app.get("/api/debug-tables/:companyId", async (req, res) => {
    try {
      const companyId = parseInt(req.params.companyId);
      console.log(`🔍 DEBUG: Testing tables for company ${companyId}`);
      
      const tables = await postgresAnalyticsService.getAvailableTables(companyId);
      console.log(`📋 DEBUG: Found ${tables.length} tables:`, tables);
      
      res.json({ companyId, tablesCount: tables.length, tables });
    } catch (error) {
      console.error("Error in debug endpoint:", error);
      res.status(500).json({ error: "Failed to fetch tables" });
    }
  });

  // Get list of tables from PostgreSQL analytics schemas
  app.get("/api/postgres/tables", async (req, res) => {
    try {
      const companyId = req.session?.selectedCompany?.id;
      console.log(`🔍 /api/postgres/tables called - Company ID: ${companyId}, Session:`, req.session?.selectedCompany);
      
      if (!companyId) {
        console.log("❌ No company selected for /api/postgres/tables");
        return res.status(400).json({ message: "No company selected. Please select a company first." });
      }
      
      console.log(`📋 Fetching tables for company ${companyId}`);
      const tables = await postgresAnalyticsService.getAvailableTables(companyId);
      console.log(`📋 Found ${tables.length} tables:`, tables);
      
      const tablesWithSource = tables.map(tableName => {
        // Determine external app source from table name patterns
        let external_source = "Unknown";
        
        if (tableName.startsWith("CORE_")) {
          external_source = "Core Tables";
        } else if (tableName.toLowerCase().includes("salesforce") || tableName.toLowerCase().includes("sfdc")) {
          external_source = "Salesforce";
        } else if (tableName.toLowerCase().includes("jira") || tableName.toLowerCase().includes("atlassian")) {
          external_source = "Jira";
        } else if (tableName.toLowerCase().includes("hubspot")) {
          external_source = "HubSpot";
        } else if (tableName.toLowerCase().includes("stripe")) {
          external_source = "Stripe";
        } else if (tableName.toLowerCase().includes("slack")) {
          external_source = "Slack";
        } else if (tableName.toLowerCase().includes("zendesk")) {
          external_source = "Zendesk";
        } else if (tableName.toLowerCase().includes("shopify")) {
          external_source = "Shopify";
        } else if (tableName.toLowerCase().includes("google") || tableName.toLowerCase().includes("ga4")) {
          external_source = "Google Analytics";
        }

        return {
          table_name: tableName,
          table_schema: `analytics_company_${companyId}`,
          external_source: external_source,
          row_count: null // Can be added later if needed
        };
      });
      
      res.json(tablesWithSource);
    } catch (error) {
      console.error("Error fetching tables:", error);
      res.status(500).json({
        success: false,
        error: "Failed to fetch tables from PostgreSQL"
      });
    }
  });

  // Get column information for a specific table
  app.get("/api/postgres/columns/:tableName", async (req, res) => {
    try {
      const { tableName } = req.params;
      const companyId = req.session?.selectedCompany?.id;
      if (!companyId) {
        return res.status(400).json({ message: "No company selected. Please select a company first." });
      } // Use MIAS_DATA company ID
      
      const columns = await postgresAnalyticsService.getTableSchema(tableName, companyId);
      res.json(columns);
    } catch (error) {
      console.error("Error fetching columns:", error);
      res.status(500).json({
        success: false,
        error: "Failed to fetch columns from PostgreSQL"
      });
    }
  });

  // Get data for a specific table
  app.get("/api/postgres/table-data/:tableName", async (req, res) => {
    try {
      const { tableName } = req.params;
      const { limit } = req.query;
      const limitValue = limit ? parseInt(limit as string) : 100;
      const companyId = req.session?.selectedCompany?.id;
      if (!companyId) {
        return res.status(400).json({ message: "No company selected. Please select a company first." });
      } // Use MIAS_DATA company ID
      
      const data = await postgresAnalyticsService.getTableData(tableName, companyId, limitValue);
      
      res.json({
        tableName,
        rowCount: data.length,
        columns: data.length > 0 ? Object.keys(data[0]) : [],
        sampleData: data
      });
    } catch (error) {
      console.error("Error fetching table data:", error);
      res.status(500).json({
        success: false,
        error: "Failed to fetch table data from PostgreSQL"
      });
    }
  });

  // Execute SQL query against PostgreSQL
  app.post("/api/postgres/query", async (req, res) => {
    try {
      const { sql } = req.body;
      const companyId = req.session?.selectedCompany?.id;
      if (!companyId) {
        return res.status(400).json({ message: "No company selected. Please select a company first." });
      } // Use MIAS_DATA company ID
      
      if (!sql) {
        return res.status(400).json({
          success: false,
          error: "SQL query is required"
        });
      }

      console.log("Executing PostgreSQL query:", sql);
      
      const result = await postgresAnalyticsService.executeQuery(sql, companyId);
      
      if (!result.success) {
        return res.status(500).json({
          success: false,
          error: result.error || "Query execution failed"
        });
      }
      
      const data = result.data || [];
      const columns = data.length > 0 ? Object.keys(data[0]) : [];
      
      res.json({
        success: true,
        data: data,
        columns: columns
      });
    } catch (error) {
      console.error("PostgreSQL query error:", error);
      res.status(500).json({
        success: false,
        error: error instanceof Error ? error.message : "Unknown error"
      });
    }
  });

  // Get dashboard data for a specific metric with time series
  app.get("/api/metrics/:id/dashboard-data", async (req, res) => {
    try {
      const metricId = parseInt(req.params.id);
      console.log(`Dashboard data request for metric ID: ${metricId}`);
      
      // First verify the metric exists
      const metric = await storage.getKpiMetric(metricId);
      console.log("Found metric:", metric ? `${metric.name} (ID: ${metric.id})` : "null");
      
      if (!metric) {
        return res.status(404).json({ message: "Metric not found" });
      }

      if (!metric.sqlQuery) {
        return res.status(400).json({ message: "Metric has no SQL query defined" });
      }

      const companyId = req.session?.selectedCompany?.id || 1;
      const dashboardData = await postgresAnalyticsService.calculateMetric(metric.name, companyId, 'monthly', metric.id);
      
      if (!dashboardData) {
        return res.status(404).json({ message: "No data available for metric calculation" });
      }
      
      res.json(dashboardData);
    } catch (error) {
      console.error("Error calculating dashboard data:", error);
      res.status(500).json({ message: "Failed to calculate dashboard data" });
    }
  });

  app.post("/api/kpi-metrics/calculate", async (req, res) => {
    try {
      const companyId = req.session?.selectedCompany?.id;
      if (!companyId) {
        return res.status(400).json({ message: "No company selected. Please select a company first." });
      }
      const metrics = await storage.getKpiMetrics(companyId);
      const results = [];

      for (const metric of metrics) {
        if (metric.sqlQuery) {
          try {
            const companyId = req.session?.selectedCompany?.id;
      if (!companyId) {
        return res.status(400).json({ message: "No company selected. Please select a company first." });
      }
            const result = await postgresAnalyticsService.executeQuery(metric.sqlQuery, companyId);
            await storage.updateKpiMetric(metric.id, {
              value: result.data?.[0]?.value || "0",
            });
            results.push({ id: metric.id, value: result.data?.[0]?.value || "0", status: "success" });
          } catch (error) {
            results.push({ id: metric.id, status: "error", error: (error as Error).message });
          }
        }
      }

      res.json({ results });
    } catch (error) {
      res.status(500).json({ message: "Failed to calculate KPIs" });
    }
  });

  // Chat Messages
  app.get("/api/chat-messages", async (req, res) => {
    try {
      const companyId = req.session?.selectedCompany?.id;
      if (!companyId) {
        return res.status(400).json({ message: "No company selected. Please select a company first." });
      }
      const allMessages = await storage.getChatMessages(companyId);
      
      console.log(`📥 Raw messages from DB: ${allMessages.length}`);
      
      // Filter and group messages for this company
      const companyMessages = allMessages.filter(msg => {
        const metadata = msg.metadata as any;
        return metadata?.companyId === companyId;
      });
      
      console.log(`🏢 Company messages after filter: ${companyMessages.length}`);
      
      // Group consecutive user-assistant pairs
      const transformedMessages = [];
      for (let i = 0; i < companyMessages.length; i++) {
        const msg = companyMessages[i];
        
        if (msg.role === 'user') {
          // Look for the next assistant message
          const assistantMsg = companyMessages[i + 1];
          
          if (assistantMsg && assistantMsg.role === 'assistant') {
            transformedMessages.push({
              id: transformedMessages.length + 1,
              companyId: companyId,
              userId: (msg.metadata as any)?.userId || 1,
              message: msg.content,
              response: assistantMsg.content,
              timestamp: msg.timestamp
            });
            i++; // Skip the assistant message since we've processed it
          } else {
            transformedMessages.push({
              id: transformedMessages.length + 1,
              companyId: companyId,
              userId: (msg.metadata as any)?.userId || 1,
              message: msg.content,
              response: null,
              timestamp: msg.timestamp
            });
          }
        }
      }
      
      // Sort by timestamp (oldest first)
      transformedMessages.sort((a, b) => new Date(a.timestamp).getTime() - new Date(b.timestamp).getTime());
      
      console.log(`✅ Transformed messages: ${transformedMessages.length}`);
      
      res.json(transformedMessages);
    } catch (error) {
      console.error("Error fetching chat messages:", error);
      res.status(500).json({ message: "Failed to get chat messages" });
    }
  });

  app.post("/api/chat-messages", async (req, res) => {
    try {
      const companyId = (req.session as any)?.companyId;
      if (!companyId) {
        return res.status(400).json({ message: "No company selected. Please select a company first." });
      }
      
      const validatedData = insertChatMessageSchema.parse({ ...req.body, companyId });
      const userMessage = await storage.createChatMessage(validatedData);

      // Get AI response
      const aiResponse = await openaiService.getChatResponse(validatedData.content);
      const assistantMessage = await storage.createChatMessage({
        companyId,
        role: "assistant",
        content: aiResponse.content,
        metadata: aiResponse.metadata,
      });

      res.json({ userMessage, assistantMessage });
    } catch (error) {
      if (error instanceof z.ZodError) {
        res.status(400).json({ message: "Invalid data", errors: error.errors });
      } else {
        res.status(500).json({ message: "Failed to process chat message" });
      }
    }
  });

  // AI Assistant Chat (SaultoChat)
  app.post("/api/ai-assistant/chat", async (req, res) => {
    try {
      const { message, files = [] } = req.body;
      
      if (!message) {
        return res.status(400).json({ error: "Message is required" });
      }

      console.log("📤 SaultoChat message received:", message.substring(0, 100));
      console.log("📎 Files attached:", files.length);

      // Process attached files
      let messageWithFiles = message;
      if (files.length > 0) {
        for (const filename of files) {
          const fileContent = readFileContent(filename);
          messageWithFiles += fileContent;
        }
      }

      // Try to get conversation history from storage
      let conversationHistory: any[] = [];
      try {
        const companyId = req.session?.selectedCompany?.id;
      if (!companyId) {
        return res.status(400).json({ message: "No company selected. Please select a company first." });
      }
        const recentMessages = await storage.getChatMessages(companyId);
        
        // Convert to format expected by AI service
        conversationHistory = recentMessages.slice(-10).map((msg: any) => ({
          role: msg.role || (msg.message ? "user" : "assistant"),
          content: msg.message || msg.response || msg.content
        }));
      } catch (storageError) {
        console.warn("Could not fetch conversation history:", storageError);
      }

      // Get AI response using Azure OpenAI service
      const aiResponse = await azureOpenAIService.getChatResponse(messageWithFiles);
      
      // Try to save chat message to storage
      try {
        // Save user message
        await storage.createChatMessage({
          companyId: companyId,
          role: "user",
          content: message,
          metadata: { userId: 1 }
        });
        
        // Save AI response
        await storage.createChatMessage({
          companyId: companyId,
          role: "assistant", 
          content: aiResponse.content,
          metadata: { userId: 1, source: aiResponse.metadata?.source || "openai" }
        });
      } catch (storageError) {
        console.warn("Could not save chat message to storage:", storageError);
      }

      console.log("✅ SaultoChat response generated");
      
      res.json({
        response: aiResponse.content,
        timestamp: new Date().toISOString(),
        source: aiResponse.metadata?.source || "openai"
      });

    } catch (error: any) {
      console.error("❌ SaultoChat error:", error);
      res.status(500).json({ 
        error: `Failed to get chatbot response: ${error.message}`,
        details: error.stack
      });
    }
  });

  // AI Assistant Chat Streaming (SaultoChat with thinking out loud)
  app.post("/api/ai-assistant/chat/stream", async (req, res) => {
    try {
      const { message, files = [] } = req.body;
      
      if (!message) {
        return res.status(400).json({ error: "Message is required" });
      }

      console.log("📤 SaultoChat streaming message received:", message.substring(0, 100));
      console.log("📎 Files attached:", files.length);

      // Process attached files
      let messageWithFiles = message;
      if (files.length > 0) {
        for (const filename of files) {
          const fileContent = readFileContent(filename);
          messageWithFiles += fileContent;
        }
      }

      // Set up Server-Sent Events headers
      res.writeHead(200, {
        'Content-Type': 'text/event-stream',
        'Cache-Control': 'no-cache',
        'Connection': 'keep-alive',
        'Access-Control-Allow-Origin': '*',
        'Access-Control-Allow-Headers': 'Cache-Control'
      });

      // Get conversation history from storage
      let conversationHistory: any[] = [];
      try {
        const companyId = req.session?.selectedCompany?.id;
      if (!companyId) {
        return res.status(400).json({ message: "No company selected. Please select a company first." });
      }
        const recentMessages = await storage.getChatMessages(companyId);
        
        // Convert to format expected by AI service
        conversationHistory = recentMessages.slice(-10).map((msg: any) => ({
          role: msg.role || (msg.message ? "user" : "assistant"),
          content: msg.message || msg.response || msg.content
        }));
      } catch (storageError) {
        console.warn("Could not fetch conversation history:", storageError);
      }

      // Don't save to database here - let the original system handle persistence
      // This endpoint is only for streaming visual effect

      let aiResponseText = "";

      try {
        // Get streaming response from Azure OpenAI
        const stream = await azureOpenAIService.getChatResponseStreaming(messageWithFiles, conversationHistory);
        
        // Process streaming response
        for await (const chunk of stream) {
          if (chunk.choices && chunk.choices.length > 0) {
            const delta = chunk.choices[0].delta;
            if (delta && delta.content) {
              const content = delta.content;
              aiResponseText += content;
              
              // Send each token as Server-Sent Event
              res.write(`data: ${JSON.stringify({ content })}\n\n`);
            }
          }
        }
        
        // Send completion signal
        res.write(`data: ${JSON.stringify({ done: true })}\n\n`);
        
        // Don't save here - frontend will call the original /api/ai-assistant/chat endpoint

        console.log("✅ SaultoChat streaming response completed");
        
      } catch (error: any) {
        console.error("❌ Streaming error:", error);
        res.write(`data: ${JSON.stringify({ 
          error: `Failed to get streaming response: ${error.message}` 
        })}\n\n`);
      }
      
      res.end();

    } catch (error: any) {
      console.error("❌ SaultoChat streaming error:", error);
      res.status(500).json({ 
        error: `Failed to start streaming chat: ${error.message}`,
        details: error.stack
      });
    }
  });

  // File Upload Endpoint
  app.post("/api/upload", upload.single('file'), (req, res) => {
    try {
      if (!req.file) {
        return res.status(400).json({ error: "No file uploaded" });
      }

      console.log(`📎 File uploaded: ${req.file.originalname} -> ${req.file.filename}`);
      
      res.json({
        filename: req.file.filename,
        originalName: req.file.originalname,
        size: req.file.size,
        mimetype: req.file.mimetype
      });
    } catch (error) {
      console.error("❌ File upload error:", error);
      res.status(500).json({ error: "Failed to upload file" });
    }
  });

  // File Download Endpoint
  app.get("/api/uploads/:filename", (req, res) => {
    try {
      const filename = req.params.filename;
      const filePath = path.join(UPLOAD_FOLDER, filename);
      
      if (!fs.existsSync(filePath)) {
        return res.status(404).json({ error: "File not found" });
      }
      
      res.sendFile(path.resolve(filePath));
    } catch (error) {
      console.error("❌ File download error:", error);
      res.status(500).json({ error: "Failed to download file" });
    }
  });

  // KPI Assistant
  app.post("/api/assistant/suggest-kpis", async (req, res) => {
    try {
      const { businessType } = req.body;
      const suggestions = await openaiService.suggestKPIs(businessType);
      res.json(suggestions);
    } catch (error) {
      res.status(500).json({ message: "Failed to get KPI suggestions" });
    }
  });

  app.post("/api/assistant/generate-sql", async (req, res) => {
    try {
      const { kpiDescription, tables } = req.body;
      const sql = await openaiService.generateSQL(kpiDescription, tables);
      res.json({ sql });
    } catch (error) {
      res.status(500).json({ message: "Failed to generate SQL" });
    }
  });

  // Pipeline Activities
  app.get("/api/pipeline-activities", async (req, res) => {
    try {
      console.log("📊 Getting pipeline activities...");
      // Use standardized helper to validate/get company context
      let companyId: number | null = null;
      try {
        companyId = getValidatedCompanyId(req);
      } catch (e) {
        // Fallback to legacy session key if helper throws
        companyId = (req.session as any)?.companyId || (req.session as any)?.selectedCompany?.id || null;
      }
      console.log("Company ID resolved for /api/pipeline-activities:", companyId);
      if (!companyId) {
        console.warn("No company ID found in session or request context");
        return res.status(400).json({ message: "No company selected. Please select a company first." });
      }
      const limit = req.query.limit ? parseInt(req.query.limit as string) : 50;
      const activities = await storage.getPipelineActivities(companyId, limit);
      // Prevent caching so clients don't get 304 with stale/empty payloads in dev
      res.set('Cache-Control', 'no-store');
      res.json(activities);
    } catch (error) {
      res.status(500).json({ message: "Failed to get pipeline activities" });
    }
  });

  // Manual sync trigger
  app.post("/api/sync/trigger", async (req, res) => {
    try {
      // Manual sync using Python connector service
      const result = { success: true, message: "Manual sync using Python connectors" };
      
      await storage.createPipelineActivity({
        companyId: companyId,
        type: "sync",
        description: "Manual sync triggered",
        status: "success",
      });

      res.json(result);
    } catch (error) {
      await storage.createPipelineActivity({
        companyId: companyId,
        type: "error",
        description: `Manual sync failed: ${error.message}`,
        status: "error",
      });
      res.status(500).json({ message: error.message });
    }
  });

  // Admin API endpoints for multi-tenant management

  app.get("/api/admin/companies", requireAdmin, async (req, res) => {
    try {
      console.log("Fetching companies from database...");
      
      // Get all companies from the database
      const companies = await storage.getCompanies();
      console.log("Found companies from database:", companies);
      
      // Add schema name and restore info to each company
      const companiesWithDetails = companies.map(company => ({
        ...company,
        schemaName: `analytics_company_${company.id}`, // Show the analytics schema name
        databaseName: `analytics_company_${company.id}`, // For admin page compatibility
        status: company.isActive ? 'active' : 'inactive',
        userCount: 0, // TODO: Add actual user count
        createdAt: new Date(company.createdAt).toLocaleDateString(),
        isDeleted: !!company.deletedAt,
        canRestore: company.deletedAt && company.canRestore,
        daysUntilPermanentDeletion: company.deletedAt ? 
          Math.max(0, 30 - Math.floor((Date.now() - new Date(company.deletedAt).getTime()) / (1000 * 60 * 60 * 24))) : null
      }));
      
      // Return the enhanced company data
      res.json(companiesWithDetails);
    } catch (error: any) {
      console.error("Failed to get companies:", error);
      res.status(500).json({ message: "Failed to get companies" });
    }
  });

  // Admin endpoint: Access company site (launch dashboard)
  app.post("/api/admin/companies/:companyId/access", requireAdmin, auditAdminAction('company.access', 'company'), async (req, res) => {
    try {
      const companyId = parseInt(req.params.companyId);
      const company = await storage.getCompany(companyId);
      
      if (!company) {
        return res.status(404).json({ success: false, error: "Company not found" });
      }

      if (company.deletedAt) {
        return res.status(400).json({ success: false, error: "Cannot access deleted company" });
      }

      // Set the company in the admin's session (just like regular company selection)
      (req.session as any).selectedCompany = {
        id: company.id,
        name: company.name,
        slug: company.slug
      };

      res.json({ 
        success: true, 
        message: `Access granted to ${company.name}`,
        redirectTo: `/dashboard` // Frontend should redirect to dashboard
      });
    } catch (error: any) {
      console.error("Error accessing company:", error);
      res.status(500).json({ success: false, error: "Failed to access company" });
    }
  });

  // Admin endpoint: Soft delete company
  app.delete("/api/admin/companies/:companyId", requireAdmin, auditAdminAction('company.delete', 'company'), async (req, res) => {
    try {
      const companyId = parseInt(req.params.companyId);
      const { reason } = req.body;
      const adminId = (req.session as any)?.user?.id;

      const company = await storage.getCompany(companyId);
      if (!company) {
        return res.status(404).json({ success: false, error: "Company not found" });
      }

      if (company.deletedAt) {
        return res.status(400).json({ success: false, error: "Company is already deleted" });
      }

      // Perform soft delete
      const result = await storage.softDeleteCompany(companyId, adminId, reason || 'No reason provided');
      
      if (result.success) {
        res.json({ 
          success: true, 
          message: `Company "${company.name}" has been soft deleted. Can be restored within 30 days.`,
          deletedAt: new Date().toISOString(),
          canRestore: true
        });
      } else {
        res.status(500).json({ success: false, error: result.error });
      }
    } catch (error: any) {
      console.error("Error soft deleting company:", error);
      res.status(500).json({ success: false, error: "Failed to delete company" });
    }
  });

  // Admin endpoint: Restore soft-deleted company
  app.post("/api/admin/companies/:companyId/restore", requireAdmin, auditAdminAction('company.restore', 'company'), async (req, res) => {
    try {
      const companyId = parseInt(req.params.companyId);
      const adminId = (req.session as any)?.user?.id;

      const company = await storage.getCompany(companyId);
      if (!company) {
        return res.status(404).json({ success: false, error: "Company not found" });
      }

      if (!company.deletedAt) {
        return res.status(400).json({ success: false, error: "Company is not deleted" });
      }

      // Check if within 30-day restore window
      const thirtyDaysAgo = new Date();
      thirtyDaysAgo.setDate(thirtyDaysAgo.getDate() - 30);
      
      if (new Date(company.deletedAt) < thirtyDaysAgo) {
        return res.status(400).json({ 
          success: false, 
          error: "Company was deleted more than 30 days ago and cannot be restored" 
        });
      }

      // Perform restore
      const result = await storage.restoreCompany(companyId, adminId);
      
      if (result.success) {
        res.json({ 
          success: true, 
          message: `Company "${company.name}" has been restored successfully.`,
          restoredAt: new Date().toISOString()
        });
      } else {
        res.status(500).json({ success: false, error: result.error });
      }
    } catch (error: any) {
      console.error("Error restoring company:", error);
      res.status(500).json({ success: false, error: "Failed to restore company" });
    }
  });

  // Admin endpoint: Get deleted companies (for restore interface)
  app.get("/api/admin/companies/deleted", requireAdmin, async (req, res) => {
    try {
      const deletedCompanies = await storage.getDeletedCompanies();
      
      // Add restore eligibility info
      const thirtyDaysAgo = new Date();
      thirtyDaysAgo.setDate(thirtyDaysAgo.getDate() - 30);
      
      const companiesWithRestoreInfo = deletedCompanies.map(company => ({
        ...company,
        schemaName: `analytics_company_${company.id}`,
        canRestore: company.deletedAt && new Date(company.deletedAt) > thirtyDaysAgo,
        daysUntilPermanentDeletion: company.deletedAt ? 
          Math.max(0, 30 - Math.floor((Date.now() - new Date(company.deletedAt).getTime()) / (1000 * 60 * 60 * 24))) : 0
      }));

      res.json(companiesWithRestoreInfo);
    } catch (error: any) {
      console.error("Error fetching deleted companies:", error);
      res.status(500).json({ success: false, error: "Failed to fetch deleted companies" });
    }
  });

  // Admin endpoint: Clear company selection (force admin to choose again)
  app.post("/api/admin/clear-company", requireAdmin, auditAdminAction('admin.clear_company', 'session'), async (req, res) => {
    try {
      const previousCompany = (req.session as any)?.selectedCompany;
      
      // Clear the selected company
      (req.session as any).selectedCompany = null;
      
      res.json({ 
        success: true, 
        message: previousCompany 
          ? `Cleared selection of ${previousCompany.name}. Please select a company.`
          : "No company was selected. Please select a company.",
        requiresCompanySelection: true
      });
    } catch (error: any) {
      console.error("Error clearing company selection:", error);
      res.status(500).json({ success: false, error: "Failed to clear company selection" });
    }
  });

  // Admin endpoint: Switch to different company (quick switch)
  app.post("/api/admin/switch-company/:companyId", requireAdmin, auditAdminAction('admin.switch_company', 'company'), async (req, res) => {
    try {
      const companyId = parseInt(req.params.companyId);
      const company = await storage.getCompany(companyId);
      
      if (!company) {
        return res.status(404).json({ success: false, error: "Company not found" });
      }

      if (company.deletedAt) {
        return res.status(400).json({ success: false, error: "Cannot switch to deleted company" });
      }

      const previousCompany = (req.session as any)?.selectedCompany;
      
      // Switch to the new company
      (req.session as any).selectedCompany = {
        id: company.id,
        name: company.name,
        slug: company.slug
      };

      res.json({ 
        success: true, 
        message: previousCompany 
          ? `Switched from ${previousCompany.name} to ${company.name}`
          : `Now accessing ${company.name}`,
        selectedCompany: {
          id: company.id,
          name: company.name,
          slug: company.slug
        }
      });
    } catch (error: any) {
      console.error("Error switching company:", error);
      res.status(500).json({ success: false, error: "Failed to switch company" });
    }
  });

  // Admin endpoint: Get current company selection status
  app.get("/api/admin/current-company", requireAdmin, async (req, res) => {
    try {
      const selectedCompany = (req.session as any)?.selectedCompany;
      
      res.json({
        success: true,
        selectedCompany: selectedCompany || null,
        requiresCompanySelection: !selectedCompany
      });
    } catch (error: any) {
      console.error("Error getting current company:", error);
      res.status(500).json({ success: false, error: "Failed to get current company" });
    }
  });

  app.get("/api/metrics/kpi", async (req, res) => {
    try {
      const companySlug = 'mias_data'; // Using MIAS_DATA as the company
      // Return empty array for now - would need to implement KPI metrics in PostgreSQL service
      const metrics = [];
      res.json(metrics);
    } catch (error) {
      console.error("Error fetching KPI metrics:", error);
      res.status(500).json({ message: "Failed to fetch KPI metrics from PostgreSQL" });
    }
  });

  app.post("/api/metrics/time-series", async (req, res) => {
    try {
      const { metricId, timePeriod } = req.body;
      const companySlug = 'mias_data'; // Using MIAS_DATA as the company
      
      if (!metricId || !timePeriod) {
        return res.status(400).json({ message: "Metric ID and time period are required" });
      }

      const companyId = req.session?.selectedCompany?.id || 1;
      const timeSeriesData = await postgresAnalyticsService.getTimeSeriesData("Sample Metric", companyId, timePeriod);
      res.json(timeSeriesData);
    } catch (error) {
      console.error("Error fetching time series data:", error);
      res.status(500).json({ message: "Failed to fetch time series data from PostgreSQL" });
    }
  });

  // Admin impersonation endpoint
  app.post('/api/admin/impersonate', async (req, res) => {
    try {
      const { userId } = req.body;
      
      if (!userId) {
        res.status(400).json({ message: "User ID is required" });
        return;
      }

      const user = await storage.getUser(userId);
      if (!user) {
        res.status(404).json({ message: "User not found" });
        return;
      }

      // In a real implementation, you would set session data here
      // For now, we'll just return success
      res.json({ 
        success: true, 
        message: `Successfully impersonating user ${user.username}`,
        user: { id: user.id, username: user.username, role: user.role }
      });
    } catch (error: any) {
      console.error("Error impersonating user:", error);
      res.status(500).json({ message: "Failed to impersonate user" });
    }
  });

  app.post("/api/admin/companies", async (req, res) => {
    console.log("=== COMPANY CREATION REQUEST ===");
    console.log("Request body:", req.body);
    
    try {
      const { name, slug } = req.body;
      
      if (!name || !slug) {
        console.log("Missing name or slug");
        return res.status(400).json({ message: "Company name and slug are required" });
      }

      // Use Python service for Database-per-Tenant creation
      console.log(`Creating isolated database for ${name} using Database-per-Tenant architecture...`);
      
      try {
        // PostgreSQL schemas are created automatically when connectors sync data
        const dbResult = { success: true, message: "PostgreSQL schemas created automatically" };
        
        if (!dbResult.success) {
          console.error("Database creation failed:", dbResult.error);
          return res.status(500).json({ message: `Database creation failed: ${dbResult.error}` });
        }
        
        console.log(`Successfully created isolated database: ${dbResult.databaseName}`);
        console.log(`Schemas created: ${dbResult.schemas?.join(' → ') || 'RAW → STG → INT → CORE'}`);

        const newCompany = {
          id: Date.now(),
          name,
          slug,
          databaseName: dbResult.databaseName,
          createdAt: new Date().toISOString().split('T')[0],
          userCount: 0,
          status: "active"
        };

        // Store the created company
        companiesArray.push(newCompany);

        // Setup analytics schema and metric registry for admin-created company
        try {
          console.log(`🏗️ Creating analytics schema for admin company: ${name} (ID: ${newCompany.id})`);
          const schemaResult = await storage.ensureAnalyticsSchema(newCompany.id);

          if (schemaResult.success) {
            console.log(`🏗️ Setting up metric registry for admin company ${newCompany.id}`);
            const registryResult = await storage.setupCompanyMetricRegistry(newCompany.id);

            if (!registryResult.success) {
              console.error(`⚠️ Admin company metric registry setup failed: ${registryResult.error}`);
            } else {
              console.log(`✅ Admin company metric registry tables created successfully`);
            }
          } else {
            console.error(`⚠️ Admin company analytics schema creation failed: ${schemaResult.error}`);
          }
        } catch (setupError) {
          console.error('❌ Admin company setup error:', setupError);
          // Continue despite setup errors - don't fail the company creation
        }

        console.log("Stored new company. Total companies:", companiesArray.length);
        console.log("All companies:", companiesArray);
        res.json(newCompany);
        
      } catch (pythonError: any) {
        console.error("Failed to connect to Python service:", pythonError);
        return res.status(500).json({ message: "Database service unavailable. Please ensure PostgreSQL is running." });
      }
      
    } catch (error: any) {
      console.error("=== ERROR IN COMPANY CREATION ===");
      console.error("Error:", error);
      console.error("Stack:", error.stack);
      res.status(500).json({ message: error.message || "Failed to create company" });
    }
  });

  // AI Metrics Assistant Routes
  app.post("/api/metrics/ai/define", async (req, res) => {
    try {
      const { metricName, businessContext } = req.body;
      const companyId = req.session?.selectedCompany?.id;
      if (!companyId) {
        return res.status(400).json({ message: "No company selected. Please select a company first." });
      } // Use MIAS_DATA company ID as default
      
      if (!metricName) {
        return res.status(400).json({ error: "Metric name is required" });
      }

      console.log(`🤖 AI defining metric "${metricName}" for company ${companyId}`);
      const definition = await metricsAIService.defineMetric(metricName, businessContext, companyId);
      res.json(definition);
    } catch (error) {
      console.error("AI metric definition error:", error);
      res.status(500).json({ error: `Failed to define metric: ${error instanceof Error ? error.message : 'Unknown error'}` });
    }
  });

  app.post("/api/metrics/ai/suggest", async (req, res) => {
    try {
      const { businessType = "saas" } = req.body;
      
      const suggestions = await metricsAIService.suggestMetrics(businessType);
      res.json(suggestions);
    } catch (error) {
      console.error("AI metric suggestions error:", error);
      res.status(500).json({ error: `Failed to suggest metrics: ${error instanceof Error ? error.message : 'Unknown error'}` });
    }
  });

  app.post("/api/metrics/ai/calculate", async (req, res) => {
    try {
      const { sqlQuery } = req.body;
      
      if (!sqlQuery) {
        return res.status(400).json({ error: "SQL query is required" });
      }

      const result = await metricsAIService.calculateMetric(sqlQuery);
      res.json(result);
    } catch (error) {
      console.error("AI metric calculation error:", error);
      res.status(500).json({ error: `Failed to calculate metric: ${error instanceof Error ? error.message : 'Unknown error'}` });
    }
  });

  app.post("/api/metrics/ai/chat", async (req, res) => {
    try {
      const { message, context } = req.body;
      
      if (!message) {
        return res.status(400).json({ error: "Message is required" });
      }

      // Get company ID from session
      const companyId = getSessionCompanyId(req);
      
      const response = await metricsAIService.chatWithAssistant(message, context, companyId);
      res.json({ response });
    } catch (error) {
      console.error("AI chat error:", error);
      res.status(500).json({ error: `Failed to process chat: ${error instanceof Error ? error.message : 'Unknown error'}` });
    }
  });

  // Cortex Analysis Routes
  app.post("/api/cortex/analyze-metric", async (req, res) => {
    try {
      const { metricName, sqlQuery, description, category, format } = req.body;
      
      if (!metricName || !sqlQuery) {
        return res.status(400).json({ error: "Metric name and SQL query are required" });
      }

      // Removed Snowflake Cortex analysis - would need to implement with PostgreSQL
      const analysis = { 
        analysis: "Analysis not available without Snowflake Cortex",
        suggestions: [],
        insights: []
      };

      res.json(analysis);
    } catch (error: any) {
      console.error("Cortex analysis error:", error);
      res.status(500).json({ error: `Failed to analyze metric: ${error.message}` });
    }
  });

  app.get("/api/cortex/test", async (req, res) => {
    try {
      const result = { success: false, message: "Snowflake Cortex not available in PostgreSQL version" };
      res.json(result);
    } catch (error: any) {
      console.error("Cortex test error:", error);
      res.status(500).json({ error: `Failed to test Cortex: ${error.message}` });
    }
  });

  // Removed Snowflake execute endpoint - use /api/postgres/query instead

  // Admin Metric Categories API (accessible to all authenticated users)
  app.get("/api/admin/metric-categories", validateTenantAccess, async (req, res) => {
    try {
      const companyId = (req.session as any)?.selectedCompany?.id;
      if (!companyId) {
        return res.status(400).json({ error: "Company selection required" });
      }

      // Prevent HTTP caching for admin categories to ensure fresh data after deletions
      res.setHeader('Cache-Control', 'no-cache, no-store, must-revalidate');
      res.setHeader('Pragma', 'no-cache');
      res.setHeader('Expires', '0');

      const categories = await storage.getMetricCategories(companyId);
      res.json(categories);
    } catch (error) {
      console.error("Error fetching metric categories:", error);
      res.status(500).json({ error: "Failed to fetch metric categories" });
    }
  });

  app.post("/api/admin/metric-categories", validateTenantAccess, async (req, res) => {
    try {
      const companyId = (req.session as any)?.selectedCompany?.id;
      if (!companyId) {
        return res.status(400).json({ error: "Company selection required" });
      }

      const { name, value, color } = req.body;

      if (!name || !value) {
        return res.status(400).json({ error: "Name and value are required" });
      }

      const newCategory = await storage.createMetricCategory({
        companyId,
        name,
        value,
        color: color || "bg-blue-100 text-blue-800",
        isDefault: false,
        isActive: true,
      });

      res.json(newCategory);
    } catch (error) {
      console.error("Error creating metric category:", error);
      res.status(500).json({ error: "Failed to create metric category" });
    }
  });

  app.put("/api/admin/metric-categories/:id", validateTenantAccess, async (req, res) => {
    try {
      const categoryId = parseInt(req.params.id);
      const companyId = (req.session as any)?.selectedCompany?.id;

      if (!companyId) {
        return res.status(400).json({ error: "Company selection required" });
      }

      const updatedCategory = await storage.updateMetricCategory(categoryId, companyId, req.body);
      res.json(updatedCategory);
    } catch (error) {
      console.error("Error updating metric category:", error);
      res.status(500).json({ error: "Failed to update metric category" });
    }
  });

  app.delete("/api/admin/metric-categories/:id", validateTenantAccess, async (req, res) => {
    try {
      console.log("🗑️ DELETE /api/admin/metric-categories/:id called with ID:", req.params.id);
      const categoryId = parseInt(req.params.id);
      const companyId = (req.session as any)?.selectedCompany?.id;

      console.log("🗑️ Parsed categoryId:", categoryId, "companyId:", companyId);

      if (!companyId) {
        console.log("🗑️ Missing company ID");
        return res.status(400).json({ error: "Company selection required" });
      }

      console.log("🗑️ Calling storage.deleteMetricCategory...");
      await storage.deleteMetricCategory(categoryId, companyId);
      console.log("🗑️ Category deleted successfully, returning response");
      res.json({ success: true });
    } catch (error) {
      console.error("🗑️ Error deleting metric category:", error);
      res.status(500).json({ error: "Failed to delete metric category" });
    }
  });

  // Public Metric Categories API (for frontend use)
  app.get("/api/metric-categories", async (req, res) => {
    try {
      console.log('🔍 Metric categories API called');
      const companyId = (req.session as any)?.selectedCompany?.id;
      console.log(`🏢 Company ID from session: ${companyId}`);

      if (!companyId) {
        console.log('❌ No company selected in session');
        return res.status(400).json({
          success: false,
          error: "No company selected. Please select a company first.",
          requiresCompanySelection: true
        });
      }

      console.log(`📊 Fetching metric categories for company ${companyId}`);
      const categories = await storage.getMetricCategories(companyId);
      console.log(`✅ Found ${categories.length} categories`);
      res.json(categories);
    } catch (error) {
      console.error("❌ Error fetching metric categories:", error);
      res.status(500).json({ error: "Failed to fetch metric categories" });
    }
  });

  // SaultoChat integration routes - using integrated Azure OpenAI
  app.post("/api/ai-assistant/chat", async (req: any, res: any) => {
    try {
      const { message } = req.body;
      
      if (!message) {
        return res.status(400).json({ error: "Message is required" });
      }

      // Get recent conversation history for context
      try {
        // Use default company ID (1) if the storage interface requires it
        const recentMessages = await (storage as any).getChatMessages?.() || await (storage as any).getChatMessages?.(1) || [];
        const conversationHistory = recentMessages
          .slice(-10) // Get last 10 messages for context
          .map(msg => ({
            role: msg.role,
            content: msg.content
          }));

        // Use integrated Azure OpenAI service
        const aiResponse = await azureOpenAIService.getChatResponse(message, conversationHistory);
        
        // Create a chat message record in our storage
        const timestamp = new Date().toISOString();
        await storage.createChatMessage({
          companyId: companyId,
          role: "user",
          content: message,
          metadata: { timestamp, source: "saultochat" }
        });

        await storage.createChatMessage({
          companyId: companyId,
          role: "assistant", 
          content: aiResponse.content,
          metadata: { timestamp, ...aiResponse.metadata }
        });

        res.json({
          response: aiResponse.content,
          timestamp,
          source: aiResponse.metadata.source
        });
      } catch (storageError) {
        // Fallback: use Azure OpenAI without conversation history
        console.warn("Storage error, using Azure OpenAI without history:", storageError);
        const aiResponse = await azureOpenAIService.getChatResponse(message, []);
        
        res.json({
          response: aiResponse.content,
          timestamp: new Date().toISOString(),
          source: aiResponse.metadata.source
        });
      }
    } catch (error: any) {
      console.error("SaultoChat integration error:", error);
      res.status(500).json({ error: `Failed to get chatbot response: ${error.message}` });
    }
  });

  // Python Connector Management
  // Create individual OAuth2 connector instance
  app.post("/api/connectors/oauth2/create", async (req, res) => {
    try {
      const { appType, instanceName, companyId } = req.body;
      
      if (!appType || !instanceName || !companyId) {
        return res.status(400).json({ 
          error: "Missing required fields: appType, instanceName, and companyId" 
        });
      }

      // Validate that the company exists
      const company = companiesArray.find(c => c.id === companyId);
      if (!company) {
        return res.status(404).json({ error: "Company not found" });
      }

      // Create unique instance identifier
      const instanceId = `${appType}_${Date.now()}`;
      const connectionData = {
        id: instanceId,
        appType,
        instanceName,
        companyId,
        status: 'oauth2_pending',
        createdAt: new Date().toISOString(),
        lastSync: null,
        credentials: null // Will be populated after OAuth2 completion
      };
      
      // Store OAuth2 connection in database
      await storage.createDataSource({
        companyId,
        name: instanceName,
        type: appType,
        status: 'oauth2_pending',
        config: connectionData,
        isOAuth2: true,
        instanceId
      });
      
      console.log(`Created OAuth2 instance: ${instanceName} (${appType}) for company ${company.name}`);
      
      res.json({
        success: true,
        instanceId,
        appType,
        instanceName,
        companyId,
        status: 'oauth2_pending',
        message: `Successfully created OAuth2 instance for ${appType}`,
        authUrl: `/oauth2/${appType}/authorize?instance=${instanceId}&company=${companyId}`
      });
      
    } catch (error: any) {
      console.error("OAuth2 instance creation error:", error);
      res.status(500).json({ 
        error: "Failed to create OAuth2 instance",
        details: error.message 
      });
    }
  });

  // Complete OAuth2 authentication for instance
  app.post("/api/connectors/oauth2/complete", async (req, res) => {
    try {
      const { instanceId, authCode, credentials } = req.body;
      
      if (!instanceId || !authCode) {
        return res.status(400).json({ 
          error: "Missing required fields: instanceId, authCode" 
        });
      }

      // Update data source with OAuth2 completion
      const dataSource = await storage.getDataSourceByInstanceId(instanceId);
      if (!dataSource) {
        return res.status(404).json({ error: "OAuth2 instance not found" });
      }

      // Update with completed OAuth2 credentials
      await storage.updateDataSource(dataSource.id, {
        status: 'active',
        config: {
          ...dataSource.config,
          status: 'active',
          credentials: credentials || {
            accessToken: `at_${Math.random().toString(36).substring(7)}${Date.now()}`,
            refreshToken: `rt_${Math.random().toString(36).substring(7)}${Date.now()}`,
            scope: 'read write data.sync',
            expiresAt: new Date(Date.now() + 3600000).toISOString() // 1 hour
          },
          lastSync: new Date().toISOString()
        }
      });
      
      res.json({
        success: true,
        instanceId,
        status: 'active',
        message: 'OAuth2 authentication completed successfully'
      });
      
    } catch (error: any) {
      console.error("OAuth2 completion error:", error);
      res.status(500).json({ 
        error: "Failed to complete OAuth2 authentication",
        details: error.message 
      });
    }
  });

  // Get OAuth2 instances for company
  app.get("/api/connectors/oauth2/:companyId", async (req, res) => {
    try {
      const companyId = parseInt(req.params.companyId);
      
      const dataSources = await storage.getDataSourcesByCompany(companyId);
      const oauth2Instances = dataSources
        .filter(ds => ds.config && ds.config.isOAuth2)
        .map(ds => {
          const config = ds.config;
          return {
            id: ds.id,
            instanceId: config.instanceId || ds.id,
            appType: ds.type,
            instanceName: ds.name,
            companyId,
            status: ds.status,
            createdAt: ds.createdAt,
            lastSync: config.lastSync,
            hasCredentials: !!config.credentials
          };
        });
      
      res.json(oauth2Instances);
    } catch (error: any) {
      console.error("Error fetching OAuth2 instances:", error);
      res.status(500).json({ 
        error: "Failed to fetch OAuth2 instances",
        details: error.message 
      });
    }
  });

  // Demo version - Mock connector creation that always succeeds
  app.post("/api/connectors/create", async (req, res) => {
    try {
      const { connectorType, credentials, companyId } = req.body;
      
      if (!connectorType || !companyId) {
        return res.status(400).json({ 
          error: "Missing required fields: connectorType and companyId" 
        });
      }

      // Validate that the company exists
      const company = companiesArray.find(c => c.id === companyId);
      if (!company) {
        return res.status(404).json({ error: "Company not found" });
      }

      // Mock successful connection for demo
      const mockConnectionId = `demo_${connectorType}_${Date.now()}`;
      
      console.log(`✅ DEMO: Created mock connection: ${connectorType} for company ${company.name}`);
      
      // Simulate a small delay for realism
      await new Promise(resolve => setTimeout(resolve, 500));
      
      res.json({
        success: true,
        connectionId: mockConnectionId,
        connectorType,
        companyId,
        status: 'connected',
        message: `✅ Demo: Successfully created ${connectorType} connection for ${company.name}`,
        data: {
          name: `${connectorType} (Demo)`,
          status: 'connected',
          tableCount: Math.floor(Math.random() * 10) + 5, // Random 5-15 tables
          lastSyncAt: new Date().toISOString(),
          config: {
            demo: true,
            connectorType,
            createdAt: new Date().toISOString()
          }
        }
      });
      
    } catch (error: any) {
      console.error("Connection creation error:", error);
      res.status(500).json({ 
        error: "Failed to create connection",
        details: error.message 
      });
    }
  });

  // Demo version - Get mock connectors for a company
  app.get("/api/connectors/:companyId", async (req, res) => {
    try {
      const companyId = parseInt(req.params.companyId);
      
      console.log(`🔍 Fetching data sources for company ${companyId}`);
      
      // Get actual data sources from database
      const dataSources = await storage.getDataSourcesByCompany(companyId);
      
      // Transform to connector format expected by frontend
      const connectors = dataSources.map(ds => {
        let config = ds.config || {};
        
        // Debug: Log config processing
        try {
          if (typeof config === 'string') {
            console.log(`⚠️  Config for data source ${ds.id} is string, attempting parse:`, config);
            config = JSON.parse(config);
          } else {
            console.log(`✅ Config for data source ${ds.id} is object:`, typeof config);
          }
        } catch (error: any) {
          console.error(`Failed to parse config for data source ${ds.id}:`, error);
          console.log(`Config value:`, config);
          config = {}; // Fallback to empty object
        }
        
        return {
          id: ds.id,
          name: ds.name,
          type: ds.type,
          status: ds.isActive ? 'connected' : 'disconnected',
          lastSyncAt: ds.lastSyncAt,
          isActive: ds.isActive,
          config
        };
      });
      
      console.log(`Found ${connectors.length} connectors for company ${companyId}`);
      
      res.json(connectors);
    } catch (error: any) {
      console.error("Error fetching connections:", error);
      res.status(500).json({ 
        error: "Failed to fetch connections",
        details: error.message 
      });
    }
  });

  // Trigger sync for a specific Python connector
  app.post("/api/connectors/:connectionId/sync", async (req, res) => {
    try {
      const { connectionId } = req.params;
      
      const result = await pythonConnectorService.triggerSyncById(connectionId);
      
      if (!result.success) {
        return res.status(500).json({ 
          error: "Failed to trigger sync",
          details: result.error
        });
      }
      
      res.json({
        success: true,
        message: result.message,
        jobId: result.jobId
      });
    } catch (error: any) {
      console.error("Error triggering sync:", error);
      res.status(500).json({ 
        error: "Failed to trigger sync",
        details: error.message
      });
    }
  });



  // Trigger immediate sync via scheduler (bypasses schedule)
  app.post("/api/sync-now/:companyId/:connectorType", async (req, res) => {
    try {
      const { companyId, connectorType } = req.params;
      
      console.log(`🚀 Manual sync requested for ${connectorType} (company ${companyId})`);
      
      const result = await syncScheduler.triggerImmediateSync(
        parseInt(companyId), 
        connectorType
      );
      
      if (result.success) {
        res.json({
          success: true,
          message: `${connectorType} sync completed successfully`,
          recordsSynced: result.records_synced,
          tablesSynced: result.tables_synced
        });
      } else {
        res.status(500).json({
          success: false,
          error: result.error_message || 'Sync failed'
        });
      }
    } catch (error: any) {
      console.error('Error during manual sync:', error);
      res.status(500).json({
        success: false,
        error: 'Failed to trigger sync',
        details: error.message
      });
    }
  });

  app.get("/api/schema-layers/:companyId/all", async (req, res) => {
    try {
      const { companyId } = req.params;
      
      // Get all schema layer activities for the company
      const activities = await storage.getPipelineActivitiesByType(
        parseInt(companyId),
        'schema_layer_creation'
      );
      
      const schemaLayers = activities.map(activity => ({
        connectorType: activity.details?.connectorType,
        tables: activity.details?.tablesProcessed || [],
        layers: activity.details?.layersCreated || [],
        createdAt: activity.createdAt || activity.timestamp,
        status: activity.status
      }));
      
      res.json({
        success: true,
        schemaLayers
      });
      
    } catch (error: any) {
      console.error("Error getting all schema layers:", error);
      res.status(500).json({
        success: false,
        error: "Failed to get schema layers",
        details: error.message
      });
    }
  });

  // Dynamic Schema Discovery API Endpoints
  app.get('/api/company/data-sources', async (req, res) => {
    try {
      console.log('🔍 Session debug:', {
        hasSession: !!req.session,
        selectedCompany: req.session?.selectedCompany,
        sessionId: req.sessionID
      });
      
      const companyId = req.session?.selectedCompany?.id;
      if (!companyId) {
        return res.status(400).json({ message: "No company selected. Please select a company first." });
      }

      const dataSources = await storage.getCompanyDataSources(companyId);
      res.json({ success: true, dataSources });
    } catch (error) {
      console.error('Error fetching company data sources:', error);
      res.status(500).json({ 
        success: false, 
        message: 'Failed to fetch data sources',
        error: error instanceof Error ? error.message : 'Unknown error'
      });
    }
  });

  app.get('/api/company/table-columns/:tableName', async (req, res) => {
    try {
      console.log('🔍 Table columns request session debug:', {
        hasSession: !!req.session,
        selectedCompany: req.session?.selectedCompany,
        sessionId: req.session?.id,
        tableName: req.params.tableName
      });

      const companyId = req.session?.selectedCompany?.id;
      if (!companyId) {
        return res.status(400).json({ message: "No company selected. Please select a company first." });
      }

      const { tableName } = req.params;
      console.log(`📋 Fetching columns for table ${tableName} in company ${companyId}`);
      const columns = await storage.getCompanyTableColumns(companyId, tableName);
      console.log(`✅ Found ${columns?.length || 0} columns for table ${tableName}`);
      
      res.json({ success: true, columns });
    } catch (error) {
      console.error(`Error fetching columns for table ${req.params.tableName}:`, error);
      res.status(500).json({ 
        success: false, 
        message: 'Failed to fetch table columns',
        error: error instanceof Error ? error.message : 'Unknown error'
      });
    }
  });

  app.get('/api/company/discover-schema', async (req, res) => {
    try {
      const companyId = req.session?.selectedCompany?.id;
      if (!companyId) {
        return res.status(400).json({ message: "No company selected. Please select a company first." });
      }

      const schema = await storage.discoverCompanySchema(companyId);
      res.json({ success: true, schema });
    } catch (error) {
      console.error('Error discovering company schema:', error);
      res.status(500).json({ 
        success: false, 
        message: 'Failed to discover schema',
        error: error instanceof Error ? error.message : 'Unknown error'
      });
    }
  });

  // ===== NEW ANALYTICS API ENDPOINTS =====

  // Metrics catalog endpoint - lists all available metrics for a company
  app.get("/api/metrics", async (req, res) => {
    try {
      const selectedCompany = (req.session as any)?.selectedCompany;
      if (!selectedCompany) {
        return res.status(400).json({ message: "No company selected" });
      }
      
      const metrics = await metricsSeriesService.getAvailableMetrics(selectedCompany.id);
      
      res.json({
        companyId: selectedCompany.id,
        companyName: selectedCompany.name,
        metrics: metrics,
        totalCount: metrics.length
      });
    } catch (error) {
      console.error('Failed to get metrics catalog:', error);
      res.status(500).json({ message: "Failed to get metrics catalog" });
    }
  });


  const httpServer = createServer(app);
  return httpServer;
}<|MERGE_RESOLUTION|>--- conflicted
+++ resolved
@@ -36,15 +36,14 @@
 import { MetricsTimeSeriesETL } from "./services/metrics-time-series-etl";
 import { mfaService } from "./services/mfa-service";
 import { MetricsSeriesService } from "./services/metrics-series.js";
-<<<<<<< HEAD
+
 import { etlScheduler } from "./services/etl-scheduler";
-=======
+
 import { sessionManagementService, createSessionMiddleware } from "./services/session-management";
 import { accountSecurityService } from "./services/account-security";
 import { emailService } from "./services/email-service";
 import bcrypt from "bcryptjs";
 
->>>>>>> 4f5a45a8
 
 // File upload configuration
 const UPLOAD_FOLDER = 'uploads';
