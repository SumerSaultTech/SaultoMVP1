/**
 * Jira OAuth2 integration service extending base OAuth class
 */

import { OAuthServiceBase } from './oauth-base.js';
import { 
  TokenResponse, 
  SyncResult, 
  TableDiscoveryResult,
  OAuthError 
} from './oauth-types.js';

interface JiraUserInfo {
  account_id: string;
  name: string;
  email: string;
  picture?: string;
}

export class JiraOAuthService extends OAuthServiceBase {
  
  constructor() {
<<<<<<< HEAD
    super();
=======
    this.config = {
      clientId: process.env.JIRA_OAUTH_CLIENT_ID || '',
      clientSecret: process.env.JIRA_OAUTH_CLIENT_SECRET || '',
      redirectUri: `${process.env.APP_URL || 'http://localhost:5000'}/api/auth/jira/callback`
    };
>>>>>>> 2a866cc0
  }

  /**
   * Get service type identifier
   */
<<<<<<< HEAD
  getServiceType(): string {
    return 'jira';
=======
  generateState(companyId: number, userId?: number): string {
    const stateData = {
      companyId,
      userId,
      timestamp: Date.now(),
      nonce: Math.random().toString(36).substring(2, 15)
    };
    return Buffer.from(JSON.stringify(stateData)).toString('base64');
  }

  /**
   * Parse state to get company and user info
   */
  parseState(state: string): { companyId: number; userId?: number; timestamp: number; nonce: string } {
    try {
      const decoded = Buffer.from(state, 'base64').toString();
      return JSON.parse(decoded);
    } catch (error) {
      throw new Error('Invalid state parameter');
    }
  }

  /**
   * Initialize the OAuth client
   */
  async initialize(): Promise<void> {
    try {
      // Simple initialization - just validate config
      if (!this.config.clientId || !this.config.clientSecret) {
        throw new Error('Missing Jira OAuth credentials');
      }
      // Jira OAuth client initialized successfully
    } catch (error) {
      console.error('Failed to initialize Jira OAuth client:', error);
      throw error;
    }
>>>>>>> 2a866cc0
  }

  /**
   * Generate authorization URL with company context
   */
  getAuthorizationUrl(companyId: number, userId?: number): string {
    const state = this.generateState(companyId, userId);
    
    const scopes = [
      'read:jira-work',
      'read:jira-user', 
      'read:account',   // For user profile access
      'offline_access'  // For refresh tokens
    ];

    const params = new URLSearchParams({
      response_type: 'code',
      client_id: this.config.clientId,
      redirect_uri: this.config.redirectUri,
      scope: scopes.join(' '),
      state,
      audience: 'api.atlassian.com',
      prompt: 'consent'
    });

    return `https://auth.atlassian.com/authorize?${params.toString()}`;
  }

  /**
   * Exchange authorization code for tokens
   */
  async exchangeCodeForTokens(code: string, state: string): Promise<TokenResponse> {
    try {
      const tokenParams = new URLSearchParams({
        grant_type: 'authorization_code',
        client_id: this.config.clientId,
        client_secret: this.config.clientSecret,
        code: code,
        redirect_uri: this.config.redirectUri,
      });

      const response = await fetch('https://auth.atlassian.com/oauth/token', {
        method: 'POST',
        headers: {
          'Content-Type': 'application/x-www-form-urlencoded',
          'Accept': 'application/json',
        },
        body: tokenParams.toString(),
      });

      if (!response.ok) {
        throw new Error(`Token exchange failed: ${response.statusText}`);
      }

      const tokenData = await response.json();

      return {
        access_token: tokenData.access_token,
        refresh_token: tokenData.refresh_token,
        expires_in: tokenData.expires_in || 3600,
        scope: tokenData.scope || '',
      };
    } catch (error) {
      console.error('Failed to exchange code for tokens:', error);
      throw error;
    }
  }

  /**
   * Get user information
   */
  async getUserInfo(accessToken: string): Promise<JiraUserInfo> {
    try {
      const response = await fetch('https://api.atlassian.com/me', {
        headers: {
          'Authorization': `Bearer ${accessToken}`,
          'Accept': 'application/json',
        },
      });

      if (!response.ok) {
        throw new Error(`Failed to get user info: ${response.statusText}`);
      }

      const userInfo = await response.json();

      return {
        account_id: userInfo.account_id,
        name: userInfo.name,
        email: userInfo.email,
        picture: userInfo.picture,
      };
    } catch (error) {
      console.error('Failed to get user info:', error);
      throw error;
    }
  }

  /**
   * Get accessible resources (Jira instances)
   */
  async getAccessibleResources(accessToken: string): Promise<any[]> {
    try {
      const response = await fetch('https://api.atlassian.com/oauth/token/accessible-resources', {
        headers: {
          'Authorization': `Bearer ${accessToken}`,
          'Accept': 'application/json',
        },
      });

      if (!response.ok) {
        throw new Error(`Failed to get accessible resources: ${response.statusText}`);
      }

      return await response.json();
    } catch (error) {
      console.error('Failed to get accessible resources:', error);
      throw error;
    }
  }

  /**
   * Refresh access token
   */
  async refreshToken(refreshToken: string): Promise<TokenResponse> {
    try {
      // Atlassian requires JSON format for refresh token requests
      const refreshParams = {
        grant_type: 'refresh_token',
        client_id: this.config.clientId,
        client_secret: this.config.clientSecret,
        refresh_token: refreshToken,
      };

      const response = await fetch('https://auth.atlassian.com/oauth/token', {
        method: 'POST',
        headers: {
          'Content-Type': 'application/json',  // Atlassian requires JSON, not URL-encoded
          'Accept': 'application/json',
        },
        body: JSON.stringify(refreshParams),  // Send as JSON
      });

      if (!response.ok) {
        const errorBody = await response.text();
        console.error(`❌ [JIRA] Token refresh failed: ${response.status} ${response.statusText}`, errorBody);
        
        // Parse error for better debugging
        try {
          const errorJson = JSON.parse(errorBody);
          console.error(`❌ [JIRA] Error details:`, errorJson);
          
          if (errorJson.error === 'invalid_grant' || errorJson.error === 'unauthorized_client') {
            console.error(`❌ [JIRA] Refresh token is invalid or expired - re-authentication required`);
          }
        } catch (e) {
          console.error(`❌ [JIRA] Could not parse error response`);
        }
        
        throw new Error(`Token refresh failed: ${response.statusText}`);
      }

      const tokenData = await response.json();

      return {
        access_token: tokenData.access_token,
        refresh_token: tokenData.refresh_token || refreshToken, // Use new token if provided, fallback to current
        expires_in: tokenData.expires_in || 3600,
        scope: tokenData.scope || '',
      };
    } catch (error) {
      console.error('❌ [JIRA] Failed to refresh token:', error);
      throw error;
    }
  }

  /**
   * Test API access with token
   */
  async testApiAccess(accessToken: string, cloudId?: string): Promise<boolean> {
    try {
      // Use the User Identity API which works with your current scopes
      const response = await fetch('https://api.atlassian.com/me', {
        headers: {
          'Authorization': `Bearer ${accessToken}`,
          'Accept': 'application/json',
        },
      });

      if (!response.ok) {
        console.log(`🔍 User Identity API test failed: ${response.status} ${response.statusText}`);
        return false;
      }

      // If we have cloudId, also test basic Jira API access with a simple endpoint
      if (cloudId) {
        try {
          const jiraResponse = await fetch(`https://api.atlassian.com/ex/jira/${cloudId}/rest/api/3/serverInfo`, {
            headers: {
              'Authorization': `Bearer ${accessToken}`,
              'Accept': 'application/json',
            },
          });
          
          if (!jiraResponse.ok) {
            console.log(`🔍 Jira API test failed: ${jiraResponse.status} ${jiraResponse.statusText}`);
            // Don't fail the entire test if Jira API fails, User Identity API worked
          }
        } catch (error) {
          console.log('🔍 Jira API test error (continuing anyway):', error.message);
        }
      }

      return true;
    } catch (error) {
      console.error('Failed to test API access:', error);
      return false;
    }
  }

  /**
   * Discover available tables - required by base class
   */
  async discoverTables(accessToken: string, cloudId?: string): Promise<TableDiscoveryResult[]> {
    if (!cloudId) {
      // Try to get from accessible resources
      const resources = await this.getAccessibleResources(accessToken);
      if (resources && resources.length > 0) {
        cloudId = resources[0].id;
      } else {
        return [];
      }
    }
    return this.discoverJiraTables(accessToken, cloudId);
  }

  /**
   * Discover available Jira tables and their fields dynamically
   */
  async discoverJiraTables(accessToken: string, cloudId: string): Promise<TableDiscoveryResult[]> {
    try {
      const tables = [];

      // Comprehensive Jira entities based on Fivetran's schema
      const coreEntities = [
        // Core Issue Management
        { name: 'issue', label: 'Issues', endpoint: '/rest/api/3/search?maxResults=1', fieldsEndpoint: '/rest/api/3/field' },
        { name: 'issue_field_history', label: 'Issue Field History', endpoint: '/rest/api/3/issue', fieldsEndpoint: null },
        { name: 'issue_link', label: 'Issue Links', endpoint: '/rest/api/3/issuelinktype', fieldsEndpoint: null },
        { name: 'issue_remote_link', label: 'Issue Remote Links', endpoint: '/rest/api/3/issue', fieldsEndpoint: null },
        { name: 'issue_type', label: 'Issue Types', endpoint: '/rest/api/3/issuetype', fieldsEndpoint: null },
        { name: 'issue_user_vote', label: 'Issue User Votes', endpoint: '/rest/api/3/issue', fieldsEndpoint: null },
        
        // Projects & Organization
        { name: 'project', label: 'Projects', endpoint: '/rest/api/3/project/search', fieldsEndpoint: null },
        { name: 'project_category', label: 'Project Categories', endpoint: '/rest/api/3/projectCategory', fieldsEndpoint: null },
        { name: 'project_role', label: 'Project Roles', endpoint: '/rest/api/3/role', fieldsEndpoint: null },
        { name: 'project_version', label: 'Project Versions', endpoint: '/rest/api/3/version', fieldsEndpoint: null },
        { name: 'component', label: 'Components', endpoint: '/rest/api/3/component', fieldsEndpoint: null },
        
        // Users & Groups  
        { name: 'user', label: 'Users', endpoint: '/rest/api/3/users/search', fieldsEndpoint: null },
        { name: 'group', label: 'Groups', endpoint: '/rest/api/3/groups/picker', fieldsEndpoint: null },
        { name: 'application_role', label: 'Application Roles', endpoint: '/rest/api/3/applicationrole', fieldsEndpoint: null },
        
        // Agile & Sprints (if available)
        { name: 'sprint', label: 'Sprints', endpoint: '/rest/agile/1.0/sprint', fieldsEndpoint: null },
        { name: 'board', label: 'Boards', endpoint: '/rest/agile/1.0/board', fieldsEndpoint: null },
        { name: 'sprint_board', label: 'Sprint Board Relationships', endpoint: '/rest/agile/1.0/board', fieldsEndpoint: null },
        { name: 'epic', label: 'Epics', endpoint: '/rest/agile/1.0/epic', fieldsEndpoint: null },
        
        // Time Tracking & Work
        { name: 'worklog', label: 'Worklogs', endpoint: '/rest/api/3/worklog/updated', fieldsEndpoint: null },
        { name: 'time_tracking', label: 'Time Tracking', endpoint: '/rest/api/3/configuration/timetracking', fieldsEndpoint: null },
        
        // Content & Communication
        { name: 'comment', label: 'Comments', endpoint: '/rest/api/3/comment', fieldsEndpoint: null },
        { name: 'attachment', label: 'Attachments', endpoint: '/rest/api/3/attachment/meta', fieldsEndpoint: null },
        
        // Configuration & Metadata
        { name: 'field', label: 'Fields', endpoint: '/rest/api/3/field', fieldsEndpoint: null },
        { name: 'field_option', label: 'Field Options', endpoint: '/rest/api/3/field', fieldsEndpoint: null },
        { name: 'field_project', label: 'Field Project Configuration', endpoint: '/rest/api/3/field', fieldsEndpoint: null },
        { name: 'priority', label: 'Priorities', endpoint: '/rest/api/3/priority', fieldsEndpoint: null },
        { name: 'resolution', label: 'Resolutions', endpoint: '/rest/api/3/resolution', fieldsEndpoint: null },
        { name: 'status', label: 'Statuses', endpoint: '/rest/api/3/status', fieldsEndpoint: null },
        { name: 'status_category', label: 'Status Categories', endpoint: '/rest/api/3/statuscategory', fieldsEndpoint: null },
        
        // Workflows & Permissions
        { name: 'workflow', label: 'Workflows', endpoint: '/rest/api/3/workflow', fieldsEndpoint: null },
        { name: 'workflow_scheme', label: 'Workflow Schemes', endpoint: '/rest/api/3/workflowscheme', fieldsEndpoint: null },
        { name: 'permission_scheme', label: 'Permission Schemes', endpoint: '/rest/api/3/permissionscheme', fieldsEndpoint: null },
        { name: 'notification_scheme', label: 'Notification Schemes', endpoint: '/rest/api/3/notificationscheme', fieldsEndpoint: null },
        
        // Service Desk (if available)
        { name: 'sla', label: 'SLA', endpoint: '/rest/servicedeskapi/servicedesk', fieldsEndpoint: null },
        { name: 'request_type', label: 'Request Types', endpoint: '/rest/servicedeskapi/servicedesk', fieldsEndpoint: null },
        
        // Filters & Dashboards
        { name: 'filter', label: 'Filters', endpoint: '/rest/api/3/filter/search', fieldsEndpoint: null },
        { name: 'dashboard', label: 'Dashboards', endpoint: '/rest/api/3/dashboard/search', fieldsEndpoint: null },
      ];

      for (const entity of coreEntities) {
        try {
          // Test if we can access this entity
          const testResponse = await fetch(`https://api.atlassian.com/ex/jira/${cloudId}${entity.endpoint}?maxResults=1`, {
            headers: {
              'Authorization': `Bearer ${accessToken}`,
              'Accept': 'application/json',
            },
          });

          if (testResponse.ok) {
            let fields = [];
            
            // Get fields for issues specifically
            if (entity.fieldsEndpoint && entity.name === 'issue') {
              const fieldsResponse = await fetch(`https://api.atlassian.com/ex/jira/${cloudId}${entity.fieldsEndpoint}`, {
                headers: {
                  'Authorization': `Bearer ${accessToken}`,
                  'Accept': 'application/json',
                },
              });
              
              if (fieldsResponse.ok) {
                const fieldsData = await fieldsResponse.json();
                fields = fieldsData.slice(0, 10).map((field: any) => field.name || field.key);
              }
            } else {
              // Get sample data to infer fields
              const sampleResponse = await fetch(`https://api.atlassian.com/ex/jira/${cloudId}${entity.endpoint}?maxResults=1`, {
                headers: {
                  'Authorization': `Bearer ${accessToken}`,
                  'Accept': 'application/json',
                },
              });
              
              if (sampleResponse.ok) {
                const sampleData = await sampleResponse.json();
                const firstItem = sampleData.values?.[0] || sampleData[0] || sampleData;
                if (firstItem && typeof firstItem === 'object') {
                  fields = Object.keys(firstItem).slice(0, 8);
                }
              }
            }

            tables.push({
              name: entity.name,
              label: entity.label,
              fields: fields,
              accessible: true,
              isStandard: ['issue', 'project', 'user', 'sprint', 'worklog'].includes(entity.name)
            });
          }
        } catch (error) {
          console.log(`Could not access ${entity.name}:`, error.message);
        }
      }

      return tables.sort((a, b) => a.label.localeCompare(b.label));
    } catch (error) {
      console.error('Failed to discover Jira tables:', error);
      return [];
    }
  }

  /**
   * Fetch Jira issues using OAuth token with automatic token refresh
   */
  async fetchIssues(accessToken: string, cloudId: string, maxResults: number = 100, retryCount: number = 0): Promise<any[]> {
    try {
      let allIssues: any[] = [];
      let startAt = 0;
      let total = 0;

      do {
        const url = `https://api.atlassian.com/ex/jira/${cloudId}/rest/api/3/search?maxResults=${Math.min(maxResults, 100)}&startAt=${startAt}&expand=changelog,renderedFields`;
        
        const response = await fetch(url, {
          headers: {
            'Authorization': `Bearer ${accessToken}`,
            'Accept': 'application/json',
          },
        });

        if (!response.ok) {
          // Handle 401 Unauthorized - try to refresh token
          if (response.status === 401 && retryCount === 0) {
              throw new Error(`TOKEN_EXPIRED:${response.status}:${response.statusText}`);
          }
          throw new Error(`Failed to fetch issues: ${response.status} ${response.statusText}`);
        }

        const data = await response.json();
        allIssues.push(...data.issues);
        
        total = data.total;
        startAt += data.issues.length;
        
        // Fetched ${allIssues.length}/${total} issues
        
      } while (allIssues.length < total && allIssues.length < maxResults);

      return allIssues;
    } catch (error) {
      console.error('Failed to fetch Jira issues:', error);
      throw error;
    }
  }

  /**
   * Fetch Jira projects using OAuth token
   */
  async fetchProjects(accessToken: string, cloudId: string): Promise<any[]> {
    try {
      const response = await fetch(`https://api.atlassian.com/ex/jira/${cloudId}/rest/api/3/project/search`, {
        headers: {
          'Authorization': `Bearer ${accessToken}`,
          'Accept': 'application/json',
        },
      });

      if (!response.ok) {
        if (response.status === 401) {
          throw new Error(`TOKEN_EXPIRED:${response.status}:${response.statusText}`);
        }
        throw new Error(`Failed to fetch projects: ${response.status} ${response.statusText}`);
      }

      const data = await response.json();
      return data.values || [];
    } catch (error) {
      console.error('Failed to fetch Jira projects:', error);
      throw error;
    }
  }

  /**
   * Fetch Jira users using OAuth token
   */
  async fetchUsers(accessToken: string, cloudId: string): Promise<any[]> {
    try {
      let allUsers: any[] = [];
      let startAt = 0;
      const maxResults = 50;

      do {
        const response = await fetch(`https://api.atlassian.com/ex/jira/${cloudId}/rest/api/3/users/search?startAt=${startAt}&maxResults=${maxResults}`, {
          headers: {
            'Authorization': `Bearer ${accessToken}`,
            'Accept': 'application/json',
          },
        });

        if (!response.ok) {
          if (response.status === 401) {
            throw new Error(`TOKEN_EXPIRED:${response.status}:${response.statusText}`);
          }
          break; // Some users may not be accessible
        }

        const users = await response.json();
        if (!Array.isArray(users) || users.length === 0) {
          break;
        }

        allUsers.push(...users);
        startAt += users.length;
        
      } while (allUsers.length < 1000); // Reasonable limit

      return allUsers;
    } catch (error) {
      console.error('Failed to fetch Jira users:', error);
      return []; // Don't fail sync if users can't be fetched
    }
  }

  /**
   * Run dbt-style transformations for a company's data (raw → stg → int → core)
   * This is a generic pipeline that will work for all 700+ connections
   */
  async runTransformations(companyId: number, sql: any): Promise<void> {
    const schema = `analytics_company_${companyId}`;
    
    try {
      // Ensure main schema exists
      await sql`CREATE SCHEMA IF NOT EXISTS ${sql(schema)}`;
      
      // Cleaning up existing transformation objects
      // Drop views first (they depend on tables)
      await sql`DROP VIEW IF EXISTS ${sql(schema)}.core_jira_issues`;
      await sql`DROP VIEW IF EXISTS ${sql(schema)}.core_jira_users`;
      await sql`DROP VIEW IF EXISTS ${sql(schema)}.core_jira_projects`;
      
      // Drop tables in reverse dependency order
      await sql`DROP TABLE IF EXISTS ${sql(schema)}.int_jira_issues`;
      await sql`DROP TABLE IF EXISTS ${sql(schema)}.int_jira_projects`;
      await sql`DROP TABLE IF EXISTS ${sql(schema)}.int_jira_users`;
      await sql`DROP TABLE IF EXISTS ${sql(schema)}.stg_jira_users`;
      await sql`DROP TABLE IF EXISTS ${sql(schema)}.stg_jira_projects`;
      await sql`DROP TABLE IF EXISTS ${sql(schema)}.stg_jira_issues`;
      
      // Creating staging tables (stg)
      
      // STG: jira_issues - normalized and cleaned
      await sql`
        CREATE TABLE ${sql(schema)}.stg_jira_issues AS
        SELECT DISTINCT 
          (data->>'id')::integer as issue_id,
          data->>'key' as issue_key,
          data#>>'{fields,summary}' as title,
          data#>>'{fields,status,name}' as status,
          data#>>'{fields,status,statusCategory,key}' as status_category,
          (data#>>'{fields,created}')::timestamp as created_at,
          (data#>>'{fields,updated}')::timestamp as updated_at,
          CASE WHEN data#>>'{fields,resolutiondate}' IS NOT NULL 
               THEN (data#>>'{fields,resolutiondate}')::timestamp 
               ELSE NULL END as resolved_at,
          data#>>'{fields,assignee,displayName}' as assignee_name,
          data#>>'{fields,assignee,accountId}' as assignee_id,
          data#>>'{fields,reporter,displayName}' as reporter_name,
          data#>>'{fields,reporter,accountId}' as reporter_id,
          data#>>'{fields,priority,name}' as priority,
          data#>>'{fields,issuetype,name}' as issue_type,
          (data#>>'{fields,project,id}')::integer as project_id,
          data#>>'{fields,project,key}' as project_key,
          data#>>'{fields,project,name}' as project_name,
          COALESCE((data#>>'{fields,customfield_10016}')::numeric, 0) as story_points,
          data as raw_data
        FROM ${sql(schema)}.raw_jira_issues
        WHERE data IS NOT NULL
      `;
      
      // STG: jira_users - normalized
      await sql`
        CREATE TABLE ${sql(schema)}.stg_jira_users AS
        SELECT DISTINCT
          data#>>'{accountId}' as user_id,
          data#>>'{displayName}' as display_name,
          data#>>'{emailAddress}' as email,
          CASE WHEN data#>>'{active}' = 'true' THEN true ELSE false END as is_active,
          data#>>'{timeZone}' as timezone,
          'Unknown' as team -- Default team, can be enriched later
        FROM ${sql(schema)}.raw_jira_users
        WHERE data IS NOT NULL AND data#>>'{accountId}' IS NOT NULL
      `;
      
      // STG: jira_projects - normalized
      await sql`
        CREATE TABLE ${sql(schema)}.stg_jira_projects AS  
        SELECT DISTINCT
          (data#>>'{id}')::integer as project_id,
          data#>>'{key}' as project_key,
          data#>>'{name}' as project_name,
          data#>>'{projectTypeKey}' as project_type,
          data#>>'{lead,displayName}' as lead_name
        FROM ${sql(schema)}.raw_jira_projects
        WHERE data IS NOT NULL
      `;
      
      // Creating integration tables (int)
      
      // INT: jira_users - enriched user data with calculated fields
      await sql`
        CREATE TABLE ${sql(schema)}.int_jira_users AS
        SELECT 
          user_id,
          display_name,
          email,
          is_active,
          timezone,
          team,
          -- Calculated fields
          CASE WHEN is_active THEN 'Active' ELSE 'Inactive' END as user_status,
          CASE WHEN email IS NOT NULL THEN 'Has Email' ELSE 'No Email' END as email_status
        FROM ${sql(schema)}.stg_jira_users
      `;
      
      // INT: jira_projects - enriched project data
      await sql`
        CREATE TABLE ${sql(schema)}.int_jira_projects AS
        SELECT 
          project_id,
          project_key,
          project_name,
          project_type,
          lead_name,
          -- Calculated fields
          UPPER(project_key) as project_key_upper,
          LENGTH(project_name) as project_name_length,
          CASE WHEN project_type = 'software' THEN 'Development' ELSE 'Other' END as project_category
        FROM ${sql(schema)}.stg_jira_projects
      `;
      
      // INT: jira_issues - enriched with joins and calculated fields
      await sql`
        CREATE TABLE ${sql(schema)}.int_jira_issues AS
        SELECT 
          i.issue_id,
          i.issue_key,
          i.title,
          i.status,
          i.status_category,
          i.created_at,
          i.updated_at,
          i.resolved_at,
          i.assignee_name,
          i.assignee_id,
          i.reporter_name, 
          i.reporter_id,
          i.priority,
          i.issue_type,
          i.project_id,
          i.project_key,
          i.project_name,
          i.story_points,
          -- Calculated fields
          CASE WHEN i.resolved_at IS NOT NULL 
               THEN EXTRACT(EPOCH FROM (i.resolved_at - i.created_at))/86400 
               ELSE NULL END as cycle_time_days,
          CASE WHEN i.resolved_at IS NOT NULL THEN 'Completed' ELSE 'In Progress' END as completion_status,
          -- User enrichment from int layer
          u.display_name as assignee_full_name,
          u.email as assignee_email,
          u.team as assignee_team,
          u.user_status as assignee_status,
          -- Project enrichment from int layer
          p.project_type,
          p.lead_name as project_lead,
          p.project_category
        FROM ${sql(schema)}.stg_jira_issues i
        LEFT JOIN ${sql(schema)}.int_jira_users u ON i.assignee_id = u.user_id
        LEFT JOIN ${sql(schema)}.int_jira_projects p ON i.project_id = p.project_id
      `;
      
      // Creating core views
      
      // CORE: Views that mirror int tables (no aggregation)
      await sql`
        CREATE VIEW ${sql(schema)}.core_jira_issues AS 
        SELECT * FROM ${sql(schema)}.int_jira_issues
      `;
      
      await sql`
        CREATE VIEW ${sql(schema)}.core_jira_users AS
        SELECT * FROM ${sql(schema)}.int_jira_users  
      `;
      
      await sql`
        CREATE VIEW ${sql(schema)}.core_jira_projects AS
        SELECT * FROM ${sql(schema)}.int_jira_projects
      `;
      
      // Transformation pipeline completed (raw → stg → int → core)
      
    } catch (error) {
      console.error('❌ Transformation pipeline failed:', error);
      throw error;
    }
  }

<<<<<<< HEAD
=======
  /**
   * Execute API call with automatic token refresh on 401 errors
   */
  async executeWithTokenRefresh<T>(
    companyId: number, 
    apiCall: (accessToken: string) => Promise<T>
  ): Promise<T> {
    // executeWithTokenRefresh called
    const storage = await import('../storage');
    
    // Get current tokens from database
    const jiraSource = await storage.storage.getDataSourcesByCompany(companyId)
      .then(sources => sources.find(ds => ds.type === 'jira'));
    
    if (!jiraSource?.config) {
      throw new Error('No Jira OAuth tokens found for this company');
    }

    const config = jiraSource.config || {};
    let { accessToken, refreshToken } = config;

    try {
      // Calling API with current access token
      // Try the API call with current access token
      return await apiCall(accessToken);
    } catch (error: any) {
      // API call failed with error
      // Check if it's a token expiration error
      if (error.message?.includes('TOKEN_EXPIRED') || error.message?.includes('401')) {
        // Access token expired, refreshing automatically
        
        if (!refreshToken) {
          throw new Error('No refresh token available for automatic refresh');
        }

        try {
          // Refresh the access token
          const newTokens = await this.refreshToken(refreshToken);
          
          // Update tokens in database
          const updatedConfig = {
            ...config,
            accessToken: newTokens.access_token,
            refreshToken: newTokens.refresh_token,
            expiresAt: new Date(Date.now() + (newTokens.expires_in * 1000)).toISOString(),
          };

          await storage.storage.updateDataSource(jiraSource.id, {
            config: updatedConfig,
          });

          // Access token refreshed successfully

          // Retry the API call with the new access token
          return await apiCall(newTokens.access_token);
        } catch (refreshError) {
          console.error('❌ Failed to refresh access token:', refreshError);
          throw new Error('Failed to refresh OAuth tokens. Please re-authenticate.');
        }
      }
      
      // If it's not a token error, re-throw the original error
      throw error;
    }
  }
>>>>>>> 2a866cc0

  /**
   * Sync Jira data to company analytics schema using stored OAuth tokens
   */
  async syncDataToSchema(companyId: number): Promise<SyncResult> {
    try {
      // Instead of importing Python PostgresLoader, we'll use Node.js database direct access
      const { eq, sql: sqlOp } = await import('drizzle-orm');
      const postgres = (await import('postgres')).default;
      const { drizzle } = await import('drizzle-orm/postgres-js');
      
      // Get database connection
      const databaseUrl = process.env.DATABASE_URL;
      if (!databaseUrl) {
        throw new Error('DATABASE_URL not configured');
      }
      
      const sql = postgres(databaseUrl);
      const db = drizzle(sql);

      // Starting Jira OAuth sync
      
      // Get stored OAuth tokens from database
      const storage = (await import('../storage')).storage;
      const dataSources = await storage.getDataSourcesByCompany(companyId);
      const jiraSource = dataSources.find(ds => ds.type === 'jira');
      
      if (!jiraSource || !jiraSource.config) {
        throw new Error('No Jira OAuth tokens found for this company');
      }

      const config = jiraSource.config || {};
      const { accessToken, resources } = config;
      
      if (!accessToken || !resources || resources.length === 0) {
        throw new Error('Invalid OAuth configuration');
      }

      const cloudId = resources[0].id;
      const baseUrl = resources[0].url;
      
      // Using Jira instance

      let totalRecords = 0;
      const tablesCreated: string[] = [];


      // Fetch and sync issues (most important table) with automatic token refresh
      // Fetching Jira issues
      const issues = await this.executeWithTokenRefresh(companyId, 
        (token) => this.fetchIssues(token, cloudId, 500)
      );
      // executeWithTokenRefresh completed
      if (issues.length > 0) {
        const recordsLoaded = await this.insertDataToSchema(companyId, 'jira_issues', issues, 'jira_oauth');
        totalRecords += recordsLoaded;
        tablesCreated.push('raw_jira_issues');
        // Synced issues
      }

      // Fetch and sync projects with automatic token refresh
      // Fetching Jira projects
      const projects = await this.executeWithTokenRefresh(companyId,
        (token) => this.fetchProjects(token, cloudId)
      );
      if (projects.length > 0) {
        const recordsLoaded = await this.insertDataToSchema(companyId, 'jira_projects', projects, 'jira_oauth');
        totalRecords += recordsLoaded;
        tablesCreated.push('raw_jira_projects');
        // Synced projects
      }

      // Fetch and sync users with automatic token refresh
      // Fetching Jira users
      const users = await this.executeWithTokenRefresh(companyId,
        (token) => this.fetchUsers(token, cloudId)
      );
      if (users.length > 0) {
        const recordsLoaded = await this.insertDataToSchema(companyId, 'jira_users', users, 'jira_oauth');
        totalRecords += recordsLoaded;
        tablesCreated.push('raw_jira_users');
        // Synced users
      }
      
      // Run automatic dbt-style transformations
      // Running dbt-style transformations
      try {
        await this.runTransformations(companyId, sql);
        // Transformations completed successfully
      } catch (transformError) {
        console.error('❌ Transformation failed:', transformError);
        // Continue with sync even if transformations fail
      }
      
      // Close database connection
      await sql.end();

      // Jira OAuth sync completed

      return {
        success: true,
        recordsSynced: totalRecords,
        tablesCreated,
      };

    } catch (error) {
      console.error('❌ Jira OAuth sync failed:', error);
      return {
        success: false,
        recordsSynced: 0,
        tablesCreated: [],
        error: error instanceof Error ? error.message : 'Unknown error'
      };
    }
  }
}

// Export singleton instance
export const jiraOAuthService = new JiraOAuthService();<|MERGE_RESOLUTION|>--- conflicted
+++ resolved
@@ -20,61 +20,14 @@
 export class JiraOAuthService extends OAuthServiceBase {
   
   constructor() {
-<<<<<<< HEAD
     super();
-=======
-    this.config = {
-      clientId: process.env.JIRA_OAUTH_CLIENT_ID || '',
-      clientSecret: process.env.JIRA_OAUTH_CLIENT_SECRET || '',
-      redirectUri: `${process.env.APP_URL || 'http://localhost:5000'}/api/auth/jira/callback`
-    };
->>>>>>> 2a866cc0
   }
 
   /**
    * Get service type identifier
    */
-<<<<<<< HEAD
   getServiceType(): string {
     return 'jira';
-=======
-  generateState(companyId: number, userId?: number): string {
-    const stateData = {
-      companyId,
-      userId,
-      timestamp: Date.now(),
-      nonce: Math.random().toString(36).substring(2, 15)
-    };
-    return Buffer.from(JSON.stringify(stateData)).toString('base64');
-  }
-
-  /**
-   * Parse state to get company and user info
-   */
-  parseState(state: string): { companyId: number; userId?: number; timestamp: number; nonce: string } {
-    try {
-      const decoded = Buffer.from(state, 'base64').toString();
-      return JSON.parse(decoded);
-    } catch (error) {
-      throw new Error('Invalid state parameter');
-    }
-  }
-
-  /**
-   * Initialize the OAuth client
-   */
-  async initialize(): Promise<void> {
-    try {
-      // Simple initialization - just validate config
-      if (!this.config.clientId || !this.config.clientSecret) {
-        throw new Error('Missing Jira OAuth credentials');
-      }
-      // Jira OAuth client initialized successfully
-    } catch (error) {
-      console.error('Failed to initialize Jira OAuth client:', error);
-      throw error;
-    }
->>>>>>> 2a866cc0
   }
 
   /**
@@ -283,7 +236,7 @@
             console.log(`🔍 Jira API test failed: ${jiraResponse.status} ${jiraResponse.statusText}`);
             // Don't fail the entire test if Jira API fails, User Identity API worked
           }
-        } catch (error) {
+        } catch (error: any) {
           console.log('🔍 Jira API test error (continuing anyway):', error.message);
         }
       }
@@ -308,7 +261,7 @@
         return [];
       }
     }
-    return this.discoverJiraTables(accessToken, cloudId);
+    return this.discoverJiraTables(accessToken, cloudId!);
   }
 
   /**
@@ -430,7 +383,7 @@
               isStandard: ['issue', 'project', 'user', 'sprint', 'worklog'].includes(entity.name)
             });
           }
-        } catch (error) {
+        } catch (error: any) {
           console.log(`Could not access ${entity.name}:`, error.message);
         }
       }
@@ -738,8 +691,6 @@
     }
   }
 
-<<<<<<< HEAD
-=======
   /**
    * Execute API call with automatic token refresh on 401 errors
    */
@@ -758,7 +709,7 @@
       throw new Error('No Jira OAuth tokens found for this company');
     }
 
-    const config = jiraSource.config || {};
+    const config = jiraSource.config as any || {};
     let { accessToken, refreshToken } = config;
 
     try {
@@ -805,7 +756,6 @@
       throw error;
     }
   }
->>>>>>> 2a866cc0
 
   /**
    * Sync Jira data to company analytics schema using stored OAuth tokens
@@ -837,7 +787,7 @@
         throw new Error('No Jira OAuth tokens found for this company');
       }
 
-      const config = jiraSource.config || {};
+      const config = jiraSource.config as any || {};
       const { accessToken, resources } = config;
       
       if (!accessToken || !resources || resources.length === 0) {
